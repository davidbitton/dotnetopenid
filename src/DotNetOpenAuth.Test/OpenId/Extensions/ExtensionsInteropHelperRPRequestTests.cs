--- conflicted
+++ resolved
@@ -119,16 +119,9 @@
 		/// </summary>
 		/// <param name="typeUri">The type URI.</param>
 		private void InjectAdvertisedTypeUri(string typeUri) {
-<<<<<<< HEAD
-			var serviceEndpoint = ServiceEndpoint_Accessor.AttachShadow(((ServiceEndpoint)this.authReq.Provider));
-			serviceEndpoint.ProviderDescription = new ProviderEndpointDescription(
-					serviceEndpoint.ProviderDescription.Endpoint,
-					serviceEndpoint.ProviderDescription.Capabilities.Concat(new[] { typeUri }));
-=======
 			var serviceEndpoint = (IdentifierDiscoveryResult)this.authReq.Provider;
 			serviceEndpoint.SetCapabilitiesForTestHook(
 				new ReadOnlyCollection<string>(serviceEndpoint.Capabilities.Concat(new[] { typeUri }).ToList()));
->>>>>>> b91f2b74
 		}
 	}
 }