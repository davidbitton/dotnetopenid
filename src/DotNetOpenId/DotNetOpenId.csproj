--- conflicted
+++ resolved
@@ -1,198 +1,195 @@
-﻿<Project DefaultTargets="Build" xmlns="http://schemas.microsoft.com/developer/msbuild/2003" ToolsVersion="3.5">
-  <PropertyGroup>
-    <Configuration Condition=" '$(Configuration)' == '' ">Debug</Configuration>
-    <Platform Condition=" '$(Platform)' == '' ">AnyCPU</Platform>
-    <ProductVersion>9.0.21022</ProductVersion>
-    <SchemaVersion>2.0</SchemaVersion>
-    <ProjectGuid>{5D6EDC86-F5B2-4786-8376-4E7C24C63D39}</ProjectGuid>
-    <OutputType>Library</OutputType>
-    <AppDesignerFolder>Properties</AppDesignerFolder>
-    <RootNamespace>DotNetOpenId</RootNamespace>
-    <AssemblyName>DotNetOpenId</AssemblyName>
-    <TargetFrameworkVersion>v2.0</TargetFrameworkVersion>
-  </PropertyGroup>
-  <PropertyGroup Condition=" '$(Configuration)|$(Platform)' == 'Debug|AnyCPU' ">
-    <DebugSymbols>true</DebugSymbols>
-    <DebugType>full</DebugType>
-    <Optimize>false</Optimize>
-    <OutputPath>..\..\bin\debug\</OutputPath>
-    <DefineConstants>TRACE;DEBUG</DefineConstants>
-    <ErrorReport>prompt</ErrorReport>
-    <WarningLevel>4</WarningLevel>
-    <AllowUnsafeBlocks>false</AllowUnsafeBlocks>
-    <DocumentationFile>..\..\bin\debug\DotNetOpenId.xml</DocumentationFile>
-    <RunCodeAnalysis>true</RunCodeAnalysis>
-    <CodeAnalysisRules>-Microsoft.Design#CA1054;-Microsoft.Design#CA1056;-Microsoft.Design#CA1055</CodeAnalysisRules>
-    <NoWarn>
-    </NoWarn>
-  </PropertyGroup>
-  <PropertyGroup Condition=" '$(Configuration)|$(Platform)' == 'Release|AnyCPU' ">
-    <DebugType>pdbonly</DebugType>
-    <Optimize>true</Optimize>
-    <OutputPath>..\..\bin\Release\</OutputPath>
-    <DefineConstants>TRACE</DefineConstants>
-    <ErrorReport>prompt</ErrorReport>
-    <WarningLevel>4</WarningLevel>
-    <AllowUnsafeBlocks>false</AllowUnsafeBlocks>
-    <DocumentationFile>..\..\bin\Release\DotNetOpenId.xml</DocumentationFile>
-    <RunCodeAnalysis>true</RunCodeAnalysis>
-    <CodeAnalysisRules>-Microsoft.Design#CA1054;-Microsoft.Design#CA1056;-Microsoft.Design#CA1055</CodeAnalysisRules>
-  </PropertyGroup>
-  <PropertyGroup Condition=" '$(Sign)' == 'true' ">
-    <SignAssembly>true</SignAssembly>
-    <AssemblyOriginatorKeyFile>..\official-build-key.pfx</AssemblyOriginatorKeyFile>
-    <DefineConstants>$(DefineConstants);StrongNameSigned</DefineConstants>
-  </PropertyGroup>
-  <ItemGroup>
-    <Reference Include="log4net, Version=1.2.10.0, Culture=neutral, PublicKeyToken=1b44e1d426115821, processorArchitecture=MSIL">
-      <SpecificVersion>False</SpecificVersion>
-      <HintPath>..\..\lib\log4net.dll</HintPath>
-    </Reference>
-    <Reference Include="System" />
-    <Reference Include="System.Data" />
-    <Reference Include="System.Drawing" />
-    <Reference Include="System.Web" />
-    <Reference Include="System.Web.Mobile" />
-    <Reference Include="System.Xml" />
-  </ItemGroup>
-  <ItemGroup>
-    <Compile Include="Association.cs" />
-    <Compile Include="AssociationMemoryStore.cs" />
-    <Compile Include="Associations.cs" />
-    <Compile Include="Provider\SigningMessageEncoder.cs" />
-    <Compile Include="RelyingParty\IndirectMessageRequest.cs" />
-    <Compile Include="ExtensionArgumentsManager.cs" />
-    <Compile Include="Extensions\AliasManager.cs" />
-    <Compile Include="Extensions\AttributeExchange\Constants.cs" />
-    <Compile Include="Extensions\AttributeExchange\FetchResponse.cs" />
-    <Compile Include="Extensions\AttributeExchange\AttributeRequest.cs" />
-    <Compile Include="Extensions\AttributeExchange\AttributeValues.cs" />
-    <Compile Include="Extensions\AttributeExchange\WellKnownAttributes.cs" />
-    <Compile Include="Extensions\ProviderAuthenticationPolicy\AuthenticationPolicies.cs" />
-    <Compile Include="Extensions\ProviderAuthenticationPolicy\Constants.cs" />
-    <Compile Include="Extensions\ProviderAuthenticationPolicy\NistAssuranceLevel.cs" />
-    <Compile Include="Extensions\ProviderAuthenticationPolicy\PolicyRequest.cs" />
-    <Compile Include="Extensions\ProviderAuthenticationPolicy\PolicyResponse.cs" />
-    <Compile Include="Extensions\SimpleRegistration\Constants.cs" />
-    <Compile Include="Extensions\AttributeExchange\FetchRequest.cs" />
-    <Compile Include="Extensions\AttributeExchange\StoreRequest.cs" />
-    <Compile Include="Extensions\AttributeExchange\StoreResponse.cs" />
-    <Compile Include="Extensions\IExtension.cs" />
-    <Compile Include="HmacSha256Association.cs" />
-    <Compile Include="Identifier.cs" />
-<<<<<<< HEAD
-    <Compile Include="IResponse.cs" />
-=======
-    <Compile Include="Loggers\TraceLogger.cs" />
-    <Compile Include="Loggers\ILog.cs" />
-    <Compile Include="Loggers\Log4NetLogger.cs" />
-    <Compile Include="Loggers\NoOpLogger.cs" />
->>>>>>> b8a0d2ae
-    <Compile Include="Protocol.cs" />
-    <Compile Include="Provider\AssertionMessage.cs" />
-    <Compile Include="Provider\RelyingPartyReceivingEndpoint.cs" />
-    <Compile Include="RelyingParty\AssociateRequest.cs" />
-    <Compile Include="RelyingParty\AssociateResponse.cs" />
-    <Compile Include="RelyingParty\AuthenticationRequest.cs" />
-    <Compile Include="RelyingParty\AuthenticationResponse.cs" />
-    <Compile Include="RelyingParty\CheckAuthRequest.cs" />
-    <Compile Include="RelyingParty\CheckAuthResponse.cs" />
-    <Compile Include="RelyingParty\ApplicationMemoryStore.cs" />
-    <Compile Include="RelyingParty\IProviderEndpoint.cs" />
-    <Compile Include="RelyingParty\OpenIdMobileTextBox.cs" />
-    <Compile Include="RelyingParty\DirectRequest.cs" />
-    <Compile Include="RelyingParty\DirectResponse.cs" />
-    <Compile Include="RelyingParty\FailedAuthenticationResponse.cs" />
-    <Compile Include="UntrustedWebRequest.cs" />
-    <Compile Include="UntrustedWebResponse.cs" />
-    <Compile Include="RelyingParty\IAuthenticationRequest.cs" />
-    <Compile Include="RelyingParty\IAuthenticationResponse.cs" />
-    <Compile Include="RelyingParty\IRelyingPartyApplicationStore.cs" />
-    <Compile Include="RelyingParty\INonceStore.cs" />
-    <Compile Include="Nonce.cs" />
-    <Compile Include="RelyingParty\OpenIdRelyingParty.cs" />
-    <Compile Include="RelyingParty\Token.cs" />
-    <Compile Include="GlobalSuppressions.cs" />
-    <Compile Include="HmacSha1Association.cs" />
-    <Compile Include="HttpEncoding.cs" />
-    <Compile Include="IAssociationStore.cs" />
-    <Compile Include="KeyValueFormEncoding.cs" />
-    <Compile Include="OpenIdException.cs" />
-    <Compile Include="ProtocolMessages.cs" />
-    <Compile Include="Provider\EncodableResponse.cs" />
-    <Compile Include="MessageEncoder.cs" />
-    <Compile Include="Provider\FaultyRequest.cs" />
-    <Compile Include="Provider\IAuthenticationRequest.cs" />
-    <Compile Include="Provider\IdentityEndpoint.cs" />
-    <Compile Include="Provider\IRequest.cs" />
-    <Compile Include="Provider\OpenIdProvider.cs" />
-    <Compile Include="Provider\ProviderSession.cs" />
-    <Compile Include="Provider\Request.cs" />
-    <Compile Include="Response.cs" />
-    <Compile Include="Provider\ProviderEndpoint.cs" />
-    <Compile Include="Extensions\SimpleRegistration\Gender.cs" />
-    <Compile Include="Provider\AssociatedRequest.cs" />
-    <Compile Include="Extensions\SimpleRegistration\ClaimsResponse.cs" />
-    <Compile Include="Extensions\SimpleRegistration\ClaimsRequest.cs" />
-    <Compile Include="RelyingParty\OpenIdLogin.cs" />
-    <Compile Include="RelyingParty\OpenIdTextBox.cs" />
-    <Compile Include="Extensions\SimpleRegistration\DemandLevel.cs" />
-    <Compile Include="RelyingParty\ServiceEndpoint.cs" />
-    <Compile Include="CryptUtil.cs" />
-    <Compile Include="DiffieHellman\DHKeyGeneration.cs" />
-    <Compile Include="DiffieHellman\DHParameters.cs" />
-    <Compile Include="DiffieHellman\DiffieHellman.cs" />
-    <Compile Include="DiffieHellman\DiffieHellmanManaged.cs" />
-    <Compile Include="DiffieHellman\mono\BigInteger.cs" />
-    <Compile Include="DiffieHellman\mono\ConfidenceFactor.cs" />
-    <Compile Include="DiffieHellman\mono\NextPrimeFinder.cs" />
-    <Compile Include="DiffieHellman\mono\PrimalityTests.cs" />
-    <Compile Include="DiffieHellman\mono\PrimeGeneratorBase.cs" />
-    <Compile Include="DiffieHellman\mono\SequentialSearchPrimeGeneratorBase.cs" />
-    <Compile Include="Properties\AssemblyInfo.cs" />
-    <Compile Include="Provider\AssociateRequest.cs" />
-    <Compile Include="Provider\CheckAuthRequest.cs" />
-    <Compile Include="Provider\CheckIdRequest.cs" />
-    <Compile Include="IEncodable.cs" />
-    <Compile Include="Provider\Signatory.cs" />
-    <Compile Include="XrdsPublisher.cs" />
-    <Compile Include="Strings.Designer.cs">
-      <DependentUpon>Strings.resx</DependentUpon>
-      <DesignTime>True</DesignTime>
-      <AutoGen>True</AutoGen>
-    </Compile>
-    <Compile Include="Logger.cs">
-      <SubType>Code</SubType>
-    </Compile>
-    <Compile Include="Realm.cs" />
-    <Compile Include="UriIdentifier.cs" />
-    <Compile Include="Util.cs" />
-    <Compile Include="Yadis\ContentTypes.cs" />
-    <Compile Include="Yadis\ServiceElement.cs" />
-    <Compile Include="Yadis\TypeElement.cs" />
-    <Compile Include="Yadis\UriElement.cs" />
-    <Compile Include="Yadis\XrdElement.cs" />
-    <Compile Include="Yadis\XrdsNode.cs" />
-    <Compile Include="Yadis\XrdsDocument.cs" />
-    <Compile Include="XriIdentifier.cs" />
-    <Compile Include="Yadis\HtmlParser.cs" />
-    <Compile Include="Yadis\Yadis.cs" />
-  </ItemGroup>
-  <ItemGroup>
-    <EmbeddedResource Include="Strings.resx">
-      <SubType>Designer</SubType>
-      <Generator>ResXFileCodeGenerator</Generator>
-      <LastGenOutput>Strings.Designer.cs</LastGenOutput>
-    </EmbeddedResource>
-  </ItemGroup>
-  <ItemGroup>
-    <EmbeddedResource Include="RelyingParty\openid_login.gif">
-    </EmbeddedResource>
-  </ItemGroup>
-  <ItemGroup>
-    <None Include="RelyingParty\RelyingParty.cd" />
-    <None Include="Provider\Provider.cd" />
-  </ItemGroup>
-  <Import Project="$(MSBuildBinPath)\Microsoft.CSharp.targets" />
-  <Import Project="..\..\tools\DotNetOpenId.Versioning.targets" />
-</Project>+﻿<Project DefaultTargets="Build" xmlns="http://schemas.microsoft.com/developer/msbuild/2003" ToolsVersion="3.5">
+  <PropertyGroup>
+    <Configuration Condition=" '$(Configuration)' == '' ">Debug</Configuration>
+    <Platform Condition=" '$(Platform)' == '' ">AnyCPU</Platform>
+    <ProductVersion>9.0.21022</ProductVersion>
+    <SchemaVersion>2.0</SchemaVersion>
+    <ProjectGuid>{5D6EDC86-F5B2-4786-8376-4E7C24C63D39}</ProjectGuid>
+    <OutputType>Library</OutputType>
+    <AppDesignerFolder>Properties</AppDesignerFolder>
+    <RootNamespace>DotNetOpenId</RootNamespace>
+    <AssemblyName>DotNetOpenId</AssemblyName>
+    <TargetFrameworkVersion>v2.0</TargetFrameworkVersion>
+  </PropertyGroup>
+  <PropertyGroup Condition=" '$(Configuration)|$(Platform)' == 'Debug|AnyCPU' ">
+    <DebugSymbols>true</DebugSymbols>
+    <DebugType>full</DebugType>
+    <Optimize>false</Optimize>
+    <OutputPath>..\..\bin\debug\</OutputPath>
+    <DefineConstants>TRACE;DEBUG</DefineConstants>
+    <ErrorReport>prompt</ErrorReport>
+    <WarningLevel>4</WarningLevel>
+    <AllowUnsafeBlocks>false</AllowUnsafeBlocks>
+    <DocumentationFile>..\..\bin\debug\DotNetOpenId.xml</DocumentationFile>
+    <RunCodeAnalysis>true</RunCodeAnalysis>
+    <CodeAnalysisRules>-Microsoft.Design#CA1054;-Microsoft.Design#CA1056;-Microsoft.Design#CA1055</CodeAnalysisRules>
+    <NoWarn>
+    </NoWarn>
+  </PropertyGroup>
+  <PropertyGroup Condition=" '$(Configuration)|$(Platform)' == 'Release|AnyCPU' ">
+    <DebugType>pdbonly</DebugType>
+    <Optimize>true</Optimize>
+    <OutputPath>..\..\bin\Release\</OutputPath>
+    <DefineConstants>TRACE</DefineConstants>
+    <ErrorReport>prompt</ErrorReport>
+    <WarningLevel>4</WarningLevel>
+    <AllowUnsafeBlocks>false</AllowUnsafeBlocks>
+    <DocumentationFile>..\..\bin\Release\DotNetOpenId.xml</DocumentationFile>
+    <RunCodeAnalysis>true</RunCodeAnalysis>
+    <CodeAnalysisRules>-Microsoft.Design#CA1054;-Microsoft.Design#CA1056;-Microsoft.Design#CA1055</CodeAnalysisRules>
+  </PropertyGroup>
+  <PropertyGroup Condition=" '$(Sign)' == 'true' ">
+    <SignAssembly>true</SignAssembly>
+    <AssemblyOriginatorKeyFile>..\official-build-key.pfx</AssemblyOriginatorKeyFile>
+    <DefineConstants>$(DefineConstants);StrongNameSigned</DefineConstants>
+  </PropertyGroup>
+  <ItemGroup>
+    <Reference Include="log4net, Version=1.2.10.0, Culture=neutral, PublicKeyToken=1b44e1d426115821, processorArchitecture=MSIL">
+      <SpecificVersion>False</SpecificVersion>
+      <HintPath>..\..\lib\log4net.dll</HintPath>
+    </Reference>
+    <Reference Include="System" />
+    <Reference Include="System.Data" />
+    <Reference Include="System.Drawing" />
+    <Reference Include="System.Web" />
+    <Reference Include="System.Web.Mobile" />
+    <Reference Include="System.Xml" />
+  </ItemGroup>
+  <ItemGroup>
+    <Compile Include="Association.cs" />
+    <Compile Include="AssociationMemoryStore.cs" />
+    <Compile Include="Associations.cs" />
+    <Compile Include="Provider\SigningMessageEncoder.cs" />
+    <Compile Include="RelyingParty\IndirectMessageRequest.cs" />
+    <Compile Include="ExtensionArgumentsManager.cs" />
+    <Compile Include="Extensions\AliasManager.cs" />
+    <Compile Include="Extensions\AttributeExchange\Constants.cs" />
+    <Compile Include="Extensions\AttributeExchange\FetchResponse.cs" />
+    <Compile Include="Extensions\AttributeExchange\AttributeRequest.cs" />
+    <Compile Include="Extensions\AttributeExchange\AttributeValues.cs" />
+    <Compile Include="Extensions\AttributeExchange\WellKnownAttributes.cs" />
+    <Compile Include="Extensions\ProviderAuthenticationPolicy\AuthenticationPolicies.cs" />
+    <Compile Include="Extensions\ProviderAuthenticationPolicy\Constants.cs" />
+    <Compile Include="Extensions\ProviderAuthenticationPolicy\NistAssuranceLevel.cs" />
+    <Compile Include="Extensions\ProviderAuthenticationPolicy\PolicyRequest.cs" />
+    <Compile Include="Extensions\ProviderAuthenticationPolicy\PolicyResponse.cs" />
+    <Compile Include="Extensions\SimpleRegistration\Constants.cs" />
+    <Compile Include="Extensions\AttributeExchange\FetchRequest.cs" />
+    <Compile Include="Extensions\AttributeExchange\StoreRequest.cs" />
+    <Compile Include="Extensions\AttributeExchange\StoreResponse.cs" />
+    <Compile Include="Extensions\IExtension.cs" />
+    <Compile Include="HmacSha256Association.cs" />
+    <Compile Include="Identifier.cs" />
+    <Compile Include="IResponse.cs" />
+    <Compile Include="Loggers\TraceLogger.cs" />
+    <Compile Include="Loggers\ILog.cs" />
+    <Compile Include="Loggers\Log4NetLogger.cs" />
+    <Compile Include="Loggers\NoOpLogger.cs" />
+    <Compile Include="Protocol.cs" />
+    <Compile Include="Provider\AssertionMessage.cs" />
+    <Compile Include="Provider\RelyingPartyReceivingEndpoint.cs" />
+    <Compile Include="RelyingParty\AssociateRequest.cs" />
+    <Compile Include="RelyingParty\AssociateResponse.cs" />
+    <Compile Include="RelyingParty\AuthenticationRequest.cs" />
+    <Compile Include="RelyingParty\AuthenticationResponse.cs" />
+    <Compile Include="RelyingParty\CheckAuthRequest.cs" />
+    <Compile Include="RelyingParty\CheckAuthResponse.cs" />
+    <Compile Include="RelyingParty\ApplicationMemoryStore.cs" />
+    <Compile Include="RelyingParty\IProviderEndpoint.cs" />
+    <Compile Include="RelyingParty\OpenIdMobileTextBox.cs" />
+    <Compile Include="RelyingParty\DirectRequest.cs" />
+    <Compile Include="RelyingParty\DirectResponse.cs" />
+    <Compile Include="RelyingParty\FailedAuthenticationResponse.cs" />
+    <Compile Include="UntrustedWebRequest.cs" />
+    <Compile Include="UntrustedWebResponse.cs" />
+    <Compile Include="RelyingParty\IAuthenticationRequest.cs" />
+    <Compile Include="RelyingParty\IAuthenticationResponse.cs" />
+    <Compile Include="RelyingParty\IRelyingPartyApplicationStore.cs" />
+    <Compile Include="RelyingParty\INonceStore.cs" />
+    <Compile Include="Nonce.cs" />
+    <Compile Include="RelyingParty\OpenIdRelyingParty.cs" />
+    <Compile Include="RelyingParty\Token.cs" />
+    <Compile Include="GlobalSuppressions.cs" />
+    <Compile Include="HmacSha1Association.cs" />
+    <Compile Include="HttpEncoding.cs" />
+    <Compile Include="IAssociationStore.cs" />
+    <Compile Include="KeyValueFormEncoding.cs" />
+    <Compile Include="OpenIdException.cs" />
+    <Compile Include="ProtocolMessages.cs" />
+    <Compile Include="Provider\EncodableResponse.cs" />
+    <Compile Include="MessageEncoder.cs" />
+    <Compile Include="Provider\FaultyRequest.cs" />
+    <Compile Include="Provider\IAuthenticationRequest.cs" />
+    <Compile Include="Provider\IdentityEndpoint.cs" />
+    <Compile Include="Provider\IRequest.cs" />
+    <Compile Include="Provider\OpenIdProvider.cs" />
+    <Compile Include="Provider\ProviderSession.cs" />
+    <Compile Include="Provider\Request.cs" />
+    <Compile Include="Response.cs" />
+    <Compile Include="Provider\ProviderEndpoint.cs" />
+    <Compile Include="Extensions\SimpleRegistration\Gender.cs" />
+    <Compile Include="Provider\AssociatedRequest.cs" />
+    <Compile Include="Extensions\SimpleRegistration\ClaimsResponse.cs" />
+    <Compile Include="Extensions\SimpleRegistration\ClaimsRequest.cs" />
+    <Compile Include="RelyingParty\OpenIdLogin.cs" />
+    <Compile Include="RelyingParty\OpenIdTextBox.cs" />
+    <Compile Include="Extensions\SimpleRegistration\DemandLevel.cs" />
+    <Compile Include="RelyingParty\ServiceEndpoint.cs" />
+    <Compile Include="CryptUtil.cs" />
+    <Compile Include="DiffieHellman\DHKeyGeneration.cs" />
+    <Compile Include="DiffieHellman\DHParameters.cs" />
+    <Compile Include="DiffieHellman\DiffieHellman.cs" />
+    <Compile Include="DiffieHellman\DiffieHellmanManaged.cs" />
+    <Compile Include="DiffieHellman\mono\BigInteger.cs" />
+    <Compile Include="DiffieHellman\mono\ConfidenceFactor.cs" />
+    <Compile Include="DiffieHellman\mono\NextPrimeFinder.cs" />
+    <Compile Include="DiffieHellman\mono\PrimalityTests.cs" />
+    <Compile Include="DiffieHellman\mono\PrimeGeneratorBase.cs" />
+    <Compile Include="DiffieHellman\mono\SequentialSearchPrimeGeneratorBase.cs" />
+    <Compile Include="Properties\AssemblyInfo.cs" />
+    <Compile Include="Provider\AssociateRequest.cs" />
+    <Compile Include="Provider\CheckAuthRequest.cs" />
+    <Compile Include="Provider\CheckIdRequest.cs" />
+    <Compile Include="IEncodable.cs" />
+    <Compile Include="Provider\Signatory.cs" />
+    <Compile Include="XrdsPublisher.cs" />
+    <Compile Include="Strings.Designer.cs">
+      <DependentUpon>Strings.resx</DependentUpon>
+      <DesignTime>True</DesignTime>
+      <AutoGen>True</AutoGen>
+    </Compile>
+    <Compile Include="Logger.cs">
+      <SubType>Code</SubType>
+    </Compile>
+    <Compile Include="Realm.cs" />
+    <Compile Include="UriIdentifier.cs" />
+    <Compile Include="Util.cs" />
+    <Compile Include="Yadis\ContentTypes.cs" />
+    <Compile Include="Yadis\ServiceElement.cs" />
+    <Compile Include="Yadis\TypeElement.cs" />
+    <Compile Include="Yadis\UriElement.cs" />
+    <Compile Include="Yadis\XrdElement.cs" />
+    <Compile Include="Yadis\XrdsNode.cs" />
+    <Compile Include="Yadis\XrdsDocument.cs" />
+    <Compile Include="XriIdentifier.cs" />
+    <Compile Include="Yadis\HtmlParser.cs" />
+    <Compile Include="Yadis\Yadis.cs" />
+  </ItemGroup>
+  <ItemGroup>
+    <EmbeddedResource Include="Strings.resx">
+      <SubType>Designer</SubType>
+      <Generator>ResXFileCodeGenerator</Generator>
+      <LastGenOutput>Strings.Designer.cs</LastGenOutput>
+    </EmbeddedResource>
+  </ItemGroup>
+  <ItemGroup>
+    <EmbeddedResource Include="RelyingParty\openid_login.gif">
+    </EmbeddedResource>
+  </ItemGroup>
+  <ItemGroup>
+    <None Include="RelyingParty\RelyingParty.cd" />
+    <None Include="Provider\Provider.cd" />
+  </ItemGroup>
+  <Import Project="$(MSBuildBinPath)\Microsoft.CSharp.targets" />
+  <Import Project="..\..\tools\DotNetOpenId.Versioning.targets" />
+</Project>