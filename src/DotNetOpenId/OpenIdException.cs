using System;
using System.Collections.Generic;
using System.Collections.Specialized;
using DotNetOpenId.Provider;
using System.Runtime.Serialization;
using System.Security.Permissions;
using System.Diagnostics;

namespace DotNetOpenId {
	/// <summary>
	/// A message did not conform to the OpenID protocol, or 
	/// some other processing error occurred.
	/// </summary>
	[Serializable]
	public class OpenIdException : Exception, IEncodable {
		internal IDictionary<string, string> Query;
		/// <summary>
		/// An Identifier (claimed or local provider) that was being processed when
		/// the exception was thrown.
		/// </summary>
		public Identifier Identifier { get; private set; }
		internal Protocol Protocol = Protocol.Default;
		Protocol IEncodable.Protocol { get { return this.Protocol; } }
		internal IDictionary<string, string> ExtraArgsToReturn;

		internal OpenIdException(string message, Identifier identifier, IDictionary<string, string> query, Exception innerException)
			: base(message, innerException) {
			this.Query = query;
			Identifier = identifier;
			if (query != null) Protocol = Protocol.Detect(query);

			if (query != null) {
				Logger.ErrorFormat("OpenIdException: {0}{1}{2}", message, Environment.NewLine, Util.ToString(query));
			} else {
				Logger.ErrorFormat("OpenIdException: {0}", message);
			}
		}
		internal OpenIdException(string message, Identifier identifier, IDictionary<string, string> query)
			: this(message, identifier, query, null) {
		}
		internal OpenIdException(string message, Identifier identifier, Exception innerException)
			: this(message, identifier, null, innerException) {
		}
		internal OpenIdException(string message, Identifier identifier)
			: this(message, identifier, null, null) {
		}
		internal OpenIdException(string message, IDictionary<string, string> query)
			: this(message, null, query, null) {
		}
		[System.Diagnostics.CodeAnalysis.SuppressMessage("Microsoft.Design", "CA1032:ImplementStandardExceptionConstructors")]
		internal OpenIdException(string message, Exception innerException)
			: this(message, null, null, innerException) {
		}
		[System.Diagnostics.CodeAnalysis.SuppressMessage("Microsoft.Design", "CA1032:ImplementStandardExceptionConstructors")]
		internal OpenIdException(string message)
			: this(message, null, null, null) {
		}
		/// <summary>
		/// Instantiates an <see cref="OpenIdException"/> based on deserialized data.
		/// </summary>
		/// <param name="info"></param>
		/// <param name="context"></param>
		protected OpenIdException(SerializationInfo info, StreamingContext context)
			: base(info, context) {
			Query = (IDictionary<string, string>)info.GetValue("query", typeof(IDictionary<string, string>));
			Identifier = (Identifier)info.GetValue("Identifier", typeof(Identifier));
		}
		[System.Diagnostics.CodeAnalysis.SuppressMessage("Microsoft.Design", "CA1032:ImplementStandardExceptionConstructors")]
		internal OpenIdException() { }
		/// <summary>
		/// Serializes the exception details for binary transmission.
		/// </summary>
		[SecurityPermission(SecurityAction.LinkDemand, Flags = SecurityPermissionFlag.SerializationFormatter)]
		public override void GetObjectData(SerializationInfo info, StreamingContext context) {
			base.GetObjectData(info, context);
			info.AddValue("query", Query, typeof(IDictionary<string, string>));
			info.AddValue("Identifier", Identifier, typeof(Identifier));
		}

		internal bool HasReturnTo {
			get {
				return Query == null ? false : Query.ContainsKey(Protocol.openid.return_to);
			}
		}

		#region IEncodable Members

		/// <summary>
		/// Gets whether this exception was generated on an OP as the result of processing a message
		/// that came directly from the RP.  
		/// </summary>
		/// <remarks>
		/// This is useful because it allows us to determine what kind of error reporting we'll send
		/// in the HTTP response.
		/// </remarks>
		private bool IsDirectMessage {
			get {
				Debug.Assert(Query != null, "An OpenId exception should always be provided with the query if it is to be encoded for transmittal to the RP.");
<<<<<<< HEAD
				if (HasReturnTo)
					return EncodingType.IndirectMessage;

				if (Query != null) {
					string mode = Util.GetOptionalArg(Query, Protocol.openid.mode);
					if (mode != null)
						if (mode != Protocol.Args.Mode.checkid_setup &&
							mode != Protocol.Args.Mode.checkid_immediate)
							return EncodingType.DirectResponse;
=======

				if (Query != null) {
					string mode = Util.GetOptionalArg(Query, Protocol.openid.mode);
					if (mode != null) {
						return mode == Protocol.Args.Mode.associate ||
							mode == Protocol.Args.Mode.check_authentication;
					}
>>>>>>> b8a0d2ae
				}

				// Unable to figure it out, so we'll default to indirect message.
				return false;
			}
		}

		EncodingType IEncodable.EncodingType {
			get {
				if (IsDirectMessage)
					return EncodingType.ResponseBody;

				if (HasReturnTo)
					return EncodingType.RedirectBrowserUrl;

				Debug.Fail("Somehow we cannot tell whether this is a direct message or indirect message.  Did we construct an exception without a Query parameter?");
				return EncodingType.None;
			}
		}

		/// <summary>
		/// Fields that should be encoded for processing when this exception 
		/// is thrown by a Provider and the details should be passed to the
		/// relying party.
		/// </summary>
		public IDictionary<string, string> EncodedFields {
			get {
				var q = new Dictionary<string, string>();
				if (IsDirectMessage) {
					q.Add(Protocol.openidnp.mode, Protocol.Args.Mode.error);
					q.Add(Protocol.openidnp.error, Message);
				} else {
					q.Add(Protocol.openid.mode, Protocol.Args.Mode.error);
					q.Add(Protocol.openid.error, Message);
				}
				if (ExtraArgsToReturn != null) {
					foreach (var pair in ExtraArgsToReturn) {
						q.Add(pair.Key, pair.Value);
					}
				}
				return q;
			}
		}
		/// <summary>
		/// The URL that the exception details should be forwarded to.
		/// This is used when a Provider throws an exception that a relying
		/// party may find helpful in diagnosing the failure.
		/// </summary>
		public Uri RedirectUrl {
			get {
				if (Query == null)
					return null;
				return new Uri(Util.GetRequiredArg(Query, Protocol.openid.return_to));
			}
		}

		#endregion

	}
}
<|MERGE_RESOLUTION|>--- conflicted
+++ resolved
@@ -1,177 +1,165 @@
-using System;
-using System.Collections.Generic;
-using System.Collections.Specialized;
-using DotNetOpenId.Provider;
-using System.Runtime.Serialization;
-using System.Security.Permissions;
-using System.Diagnostics;
-
-namespace DotNetOpenId {
-	/// <summary>
-	/// A message did not conform to the OpenID protocol, or 
-	/// some other processing error occurred.
-	/// </summary>
-	[Serializable]
-	public class OpenIdException : Exception, IEncodable {
-		internal IDictionary<string, string> Query;
-		/// <summary>
-		/// An Identifier (claimed or local provider) that was being processed when
-		/// the exception was thrown.
-		/// </summary>
-		public Identifier Identifier { get; private set; }
-		internal Protocol Protocol = Protocol.Default;
-		Protocol IEncodable.Protocol { get { return this.Protocol; } }
-		internal IDictionary<string, string> ExtraArgsToReturn;
-
-		internal OpenIdException(string message, Identifier identifier, IDictionary<string, string> query, Exception innerException)
-			: base(message, innerException) {
-			this.Query = query;
-			Identifier = identifier;
-			if (query != null) Protocol = Protocol.Detect(query);
-
-			if (query != null) {
-				Logger.ErrorFormat("OpenIdException: {0}{1}{2}", message, Environment.NewLine, Util.ToString(query));
-			} else {
-				Logger.ErrorFormat("OpenIdException: {0}", message);
-			}
-		}
-		internal OpenIdException(string message, Identifier identifier, IDictionary<string, string> query)
-			: this(message, identifier, query, null) {
-		}
-		internal OpenIdException(string message, Identifier identifier, Exception innerException)
-			: this(message, identifier, null, innerException) {
-		}
-		internal OpenIdException(string message, Identifier identifier)
-			: this(message, identifier, null, null) {
-		}
-		internal OpenIdException(string message, IDictionary<string, string> query)
-			: this(message, null, query, null) {
-		}
-		[System.Diagnostics.CodeAnalysis.SuppressMessage("Microsoft.Design", "CA1032:ImplementStandardExceptionConstructors")]
-		internal OpenIdException(string message, Exception innerException)
-			: this(message, null, null, innerException) {
-		}
-		[System.Diagnostics.CodeAnalysis.SuppressMessage("Microsoft.Design", "CA1032:ImplementStandardExceptionConstructors")]
-		internal OpenIdException(string message)
-			: this(message, null, null, null) {
-		}
-		/// <summary>
-		/// Instantiates an <see cref="OpenIdException"/> based on deserialized data.
-		/// </summary>
-		/// <param name="info"></param>
-		/// <param name="context"></param>
-		protected OpenIdException(SerializationInfo info, StreamingContext context)
-			: base(info, context) {
-			Query = (IDictionary<string, string>)info.GetValue("query", typeof(IDictionary<string, string>));
-			Identifier = (Identifier)info.GetValue("Identifier", typeof(Identifier));
-		}
-		[System.Diagnostics.CodeAnalysis.SuppressMessage("Microsoft.Design", "CA1032:ImplementStandardExceptionConstructors")]
-		internal OpenIdException() { }
-		/// <summary>
-		/// Serializes the exception details for binary transmission.
-		/// </summary>
-		[SecurityPermission(SecurityAction.LinkDemand, Flags = SecurityPermissionFlag.SerializationFormatter)]
-		public override void GetObjectData(SerializationInfo info, StreamingContext context) {
-			base.GetObjectData(info, context);
-			info.AddValue("query", Query, typeof(IDictionary<string, string>));
-			info.AddValue("Identifier", Identifier, typeof(Identifier));
-		}
-
-		internal bool HasReturnTo {
-			get {
-				return Query == null ? false : Query.ContainsKey(Protocol.openid.return_to);
-			}
-		}
-
-		#region IEncodable Members
-
-		/// <summary>
-		/// Gets whether this exception was generated on an OP as the result of processing a message
-		/// that came directly from the RP.  
-		/// </summary>
-		/// <remarks>
-		/// This is useful because it allows us to determine what kind of error reporting we'll send
-		/// in the HTTP response.
-		/// </remarks>
-		private bool IsDirectMessage {
-			get {
-				Debug.Assert(Query != null, "An OpenId exception should always be provided with the query if it is to be encoded for transmittal to the RP.");
-<<<<<<< HEAD
-				if (HasReturnTo)
-					return EncodingType.IndirectMessage;
-
-				if (Query != null) {
-					string mode = Util.GetOptionalArg(Query, Protocol.openid.mode);
-					if (mode != null)
-						if (mode != Protocol.Args.Mode.checkid_setup &&
-							mode != Protocol.Args.Mode.checkid_immediate)
-							return EncodingType.DirectResponse;
-=======
-
-				if (Query != null) {
-					string mode = Util.GetOptionalArg(Query, Protocol.openid.mode);
-					if (mode != null) {
-						return mode == Protocol.Args.Mode.associate ||
-							mode == Protocol.Args.Mode.check_authentication;
-					}
->>>>>>> b8a0d2ae
-				}
-
-				// Unable to figure it out, so we'll default to indirect message.
-				return false;
-			}
-		}
-
-		EncodingType IEncodable.EncodingType {
-			get {
-				if (IsDirectMessage)
-					return EncodingType.ResponseBody;
-
-				if (HasReturnTo)
-					return EncodingType.RedirectBrowserUrl;
-
-				Debug.Fail("Somehow we cannot tell whether this is a direct message or indirect message.  Did we construct an exception without a Query parameter?");
-				return EncodingType.None;
-			}
-		}
-
-		/// <summary>
-		/// Fields that should be encoded for processing when this exception 
-		/// is thrown by a Provider and the details should be passed to the
-		/// relying party.
-		/// </summary>
-		public IDictionary<string, string> EncodedFields {
-			get {
-				var q = new Dictionary<string, string>();
-				if (IsDirectMessage) {
-					q.Add(Protocol.openidnp.mode, Protocol.Args.Mode.error);
-					q.Add(Protocol.openidnp.error, Message);
-				} else {
-					q.Add(Protocol.openid.mode, Protocol.Args.Mode.error);
-					q.Add(Protocol.openid.error, Message);
-				}
-				if (ExtraArgsToReturn != null) {
-					foreach (var pair in ExtraArgsToReturn) {
-						q.Add(pair.Key, pair.Value);
-					}
-				}
-				return q;
-			}
-		}
-		/// <summary>
-		/// The URL that the exception details should be forwarded to.
-		/// This is used when a Provider throws an exception that a relying
-		/// party may find helpful in diagnosing the failure.
-		/// </summary>
-		public Uri RedirectUrl {
-			get {
-				if (Query == null)
-					return null;
-				return new Uri(Util.GetRequiredArg(Query, Protocol.openid.return_to));
-			}
-		}
-
-		#endregion
-
-	}
-}
+using System;
+using System.Collections.Generic;
+using System.Collections.Specialized;
+using DotNetOpenId.Provider;
+using System.Runtime.Serialization;
+using System.Security.Permissions;
+using System.Diagnostics;
+
+namespace DotNetOpenId {
+	/// <summary>
+	/// A message did not conform to the OpenID protocol, or 
+	/// some other processing error occurred.
+	/// </summary>
+	[Serializable]
+	public class OpenIdException : Exception, IEncodable {
+		internal IDictionary<string, string> Query;
+		/// <summary>
+		/// An Identifier (claimed or local provider) that was being processed when
+		/// the exception was thrown.
+		/// </summary>
+		public Identifier Identifier { get; private set; }
+		internal Protocol Protocol = Protocol.Default;
+		Protocol IEncodable.Protocol { get { return this.Protocol; } }
+		internal IDictionary<string, string> ExtraArgsToReturn;
+
+		internal OpenIdException(string message, Identifier identifier, IDictionary<string, string> query, Exception innerException)
+			: base(message, innerException) {
+			this.Query = query;
+			Identifier = identifier;
+			if (query != null) Protocol = Protocol.Detect(query);
+
+			if (query != null) {
+				Logger.ErrorFormat("OpenIdException: {0}{1}{2}", message, Environment.NewLine, Util.ToString(query));
+			} else {
+				Logger.ErrorFormat("OpenIdException: {0}", message);
+			}
+		}
+		internal OpenIdException(string message, Identifier identifier, IDictionary<string, string> query)
+			: this(message, identifier, query, null) {
+		}
+		internal OpenIdException(string message, Identifier identifier, Exception innerException)
+			: this(message, identifier, null, innerException) {
+		}
+		internal OpenIdException(string message, Identifier identifier)
+			: this(message, identifier, null, null) {
+		}
+		internal OpenIdException(string message, IDictionary<string, string> query)
+			: this(message, null, query, null) {
+		}
+		[System.Diagnostics.CodeAnalysis.SuppressMessage("Microsoft.Design", "CA1032:ImplementStandardExceptionConstructors")]
+		internal OpenIdException(string message, Exception innerException)
+			: this(message, null, null, innerException) {
+		}
+		[System.Diagnostics.CodeAnalysis.SuppressMessage("Microsoft.Design", "CA1032:ImplementStandardExceptionConstructors")]
+		internal OpenIdException(string message)
+			: this(message, null, null, null) {
+		}
+		/// <summary>
+		/// Instantiates an <see cref="OpenIdException"/> based on deserialized data.
+		/// </summary>
+		/// <param name="info"></param>
+		/// <param name="context"></param>
+		protected OpenIdException(SerializationInfo info, StreamingContext context)
+			: base(info, context) {
+			Query = (IDictionary<string, string>)info.GetValue("query", typeof(IDictionary<string, string>));
+			Identifier = (Identifier)info.GetValue("Identifier", typeof(Identifier));
+		}
+		[System.Diagnostics.CodeAnalysis.SuppressMessage("Microsoft.Design", "CA1032:ImplementStandardExceptionConstructors")]
+		internal OpenIdException() { }
+		/// <summary>
+		/// Serializes the exception details for binary transmission.
+		/// </summary>
+		[SecurityPermission(SecurityAction.LinkDemand, Flags = SecurityPermissionFlag.SerializationFormatter)]
+		public override void GetObjectData(SerializationInfo info, StreamingContext context) {
+			base.GetObjectData(info, context);
+			info.AddValue("query", Query, typeof(IDictionary<string, string>));
+			info.AddValue("Identifier", Identifier, typeof(Identifier));
+		}
+
+		internal bool HasReturnTo {
+			get {
+				return Query == null ? false : Query.ContainsKey(Protocol.openid.return_to);
+			}
+		}
+
+		#region IEncodable Members
+
+		/// <summary>
+		/// Gets whether this exception was generated on an OP as the result of processing a message
+		/// that came directly from the RP.  
+		/// </summary>
+		/// <remarks>
+		/// This is useful because it allows us to determine what kind of error reporting we'll send
+		/// in the HTTP response.
+		/// </remarks>
+		private bool IsDirectMessage {
+			get {
+				Debug.Assert(Query != null, "An OpenId exception should always be provided with the query if it is to be encoded for transmittal to the RP.");
+
+				if (Query != null) {
+					string mode = Util.GetOptionalArg(Query, Protocol.openid.mode);
+					if (mode != null) {
+						return mode == Protocol.Args.Mode.associate ||
+							mode == Protocol.Args.Mode.check_authentication;
+					}
+				}
+
+				// Unable to figure it out, so we'll default to indirect message.
+				return false;
+			}
+		}
+
+		EncodingType IEncodable.EncodingType {
+			get {
+				if (IsDirectMessage)
+					return EncodingType.DirectResponse;
+
+				if (HasReturnTo)
+					return EncodingType.IndirectMessage;
+
+				Debug.Fail("Somehow we cannot tell whether this is a direct message or indirect message.  Did we construct an exception without a Query parameter?");
+				return EncodingType.None;
+			}
+		}
+
+		/// <summary>
+		/// Fields that should be encoded for processing when this exception 
+		/// is thrown by a Provider and the details should be passed to the
+		/// relying party.
+		/// </summary>
+		public IDictionary<string, string> EncodedFields {
+			get {
+				var q = new Dictionary<string, string>();
+				if (IsDirectMessage) {
+					q.Add(Protocol.openidnp.mode, Protocol.Args.Mode.error);
+					q.Add(Protocol.openidnp.error, Message);
+				} else {
+					q.Add(Protocol.openid.mode, Protocol.Args.Mode.error);
+					q.Add(Protocol.openid.error, Message);
+				}
+				if (ExtraArgsToReturn != null) {
+					foreach (var pair in ExtraArgsToReturn) {
+						q.Add(pair.Key, pair.Value);
+					}
+				}
+				return q;
+			}
+		}
+		/// <summary>
+		/// The URL that the exception details should be forwarded to.
+		/// This is used when a Provider throws an exception that a relying
+		/// party may find helpful in diagnosing the failure.
+		/// </summary>
+		public Uri RedirectUrl {
+			get {
+				if (Query == null)
+					return null;
+				return new Uri(Util.GetRequiredArg(Query, Protocol.openid.return_to));
+			}
+		}
+
+		#endregion
+
+	}
+}