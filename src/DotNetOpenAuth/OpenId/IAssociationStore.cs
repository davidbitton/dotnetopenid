--- conflicted
+++ resolved
@@ -36,16 +36,13 @@
 	/// <see cref="System.Uri"/> for consumers (to distinguish associations across servers) or
 	/// <see cref="AssociationRelyingPartyType"/> for providers (to distinguish dumb and smart client associations).
 	/// </typeparam>
-<<<<<<< HEAD
-	////[ContractClass(typeof(IAssociationStoreContract<>))]
-=======
 	/// <remarks>
 	/// Expired associations should be periodically cleared out of an association store.
 	/// This should be done frequently enough to avoid a memory leak, but sparingly enough
 	/// to not be a performance drain.  Because this balance can vary by host, it is the
 	/// responsibility of the host to initiate this cleaning.
 	/// </remarks>
->>>>>>> 393db000
+	////[ContractClass(typeof(IAssociationStoreContract<>))]
 	public interface IAssociationStore<TKey> {
 		/// <summary>
 		/// Saves an <see cref="Association"/> for later recall.
