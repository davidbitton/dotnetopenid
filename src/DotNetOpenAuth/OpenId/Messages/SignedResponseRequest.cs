--- conflicted
+++ resolved
@@ -106,14 +106,11 @@
 		[MessagePart("openid.trust_root", IsRequired = false, AllowEmpty = false)]
 		[MessagePart("openid.realm", IsRequired = false, AllowEmpty = false, MinVersion = "2.0")]
 		public Realm Realm { get; set; }
-<<<<<<< HEAD
-=======
 
 		/// <summary>
 		/// Gets or sets a value indicating whether the return_to value should be signed.
 		/// </summary>
 		internal bool SignReturnTo { get; set; }
->>>>>>> b91f2b74
 
 		/// <summary>
 		/// Checks the message state for conformity to the protocol specification
