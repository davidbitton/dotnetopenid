﻿//-----------------------------------------------------------------------
// <copyright file="HmacShaAssociation.cs" company="Andrew Arnott">
//     Copyright (c) Andrew Arnott. All rights reserved.
// </copyright>
//-----------------------------------------------------------------------

namespace DotNetOpenAuth.OpenId {
	using System;
	using System.Collections.Generic;
	using System.Diagnostics;
<<<<<<< HEAD
	using System.Globalization;
=======
	using System.Diagnostics.Contracts;
>>>>>>> 2e7b5b2c
	using System.Linq;
	using System.Security.Cryptography;
	using DotNetOpenAuth.Messaging;
	using DotNetOpenAuth.OpenId;
	using DotNetOpenAuth.OpenId.Messages;
	using DotNetOpenAuth.OpenId.Provider;

	/// <summary>
	/// An association that uses the HMAC-SHA family of algorithms for message signing.
	/// </summary>
	[ContractVerification(true)]
	internal class HmacShaAssociation : Association {
		/// <summary>
		/// The default lifetime of a shared association when no lifetime is given
		/// for a specific association type.
		/// </summary>
		private static readonly TimeSpan DefaultMaximumLifetime = TimeSpan.FromDays(14);

		/// <summary>
		/// A list of HMAC-SHA algorithms in order of decreasing bit lengths.
		/// </summary>
		private static HmacSha[] hmacShaAssociationTypes = {
			new HmacSha {
				CreateHasher = secretKey => new HMACSHA512(secretKey),
				GetAssociationType = protocol => protocol.Args.SignatureAlgorithm.HMAC_SHA512,
				BaseHashAlgorithm = new SHA512Managed(),
			},
			new HmacSha {
				CreateHasher = secretKey => new HMACSHA384(secretKey),
				GetAssociationType = protocol => protocol.Args.SignatureAlgorithm.HMAC_SHA384,
				BaseHashAlgorithm = new SHA384Managed(),
			},
			new HmacSha {
				CreateHasher = secretKey => new HMACSHA256(secretKey),
				GetAssociationType = protocol => protocol.Args.SignatureAlgorithm.HMAC_SHA256,
				BaseHashAlgorithm = new SHA256Managed(),
			},
			new HmacSha {
				CreateHasher = secretKey => new HMACSHA1(secretKey),
				GetAssociationType = protocol => protocol.Args.SignatureAlgorithm.HMAC_SHA1,
				BaseHashAlgorithm = new SHA1Managed(),
			},
		};

		/// <summary>
		/// The specific variety of HMAC-SHA this association is based on (whether it be HMAC-SHA1, HMAC-SHA256, etc.)
		/// </summary>
		private HmacSha typeIdentity;

		/// <summary>
		/// Initializes a new instance of the <see cref="HmacShaAssociation"/> class.
		/// </summary>
		/// <param name="typeIdentity">The specific variety of HMAC-SHA this association is based on (whether it be HMAC-SHA1, HMAC-SHA256, etc.)</param>
		/// <param name="handle">The association handle.</param>
		/// <param name="secret">The association secret.</param>
		/// <param name="totalLifeLength">The time duration the association will be good for.</param>
		private HmacShaAssociation(HmacSha typeIdentity, string handle, byte[] secret, TimeSpan totalLifeLength)
			: base(handle, secret, totalLifeLength, DateTime.UtcNow) {
			Contract.Requires(typeIdentity != null);
			Contract.Requires(!String.IsNullOrEmpty(handle));
			Contract.Requires(secret != null);
			ErrorUtilities.VerifyProtocol(secret.Length == typeIdentity.SecretLength, OpenIdStrings.AssociationSecretAndTypeLengthMismatch, secret.Length, typeIdentity.GetAssociationType(Protocol.Default));

			this.typeIdentity = typeIdentity;
		}

		/// <summary>
		/// Gets the length (in bits) of the hash this association creates when signing.
		/// </summary>
		public override int HashBitLength {
			get {
				Protocol protocol = Protocol.Default;
				return HmacShaAssociation.GetSecretLength(protocol, this.GetAssociationType(protocol)) * 8;
			}
		}

		/// <summary>
		/// Creates an HMAC-SHA association.
		/// </summary>
		/// <param name="protocol">The OpenID protocol version that the request for an association came in on.</param>
		/// <param name="associationType">The value of the openid.assoc_type parameter.</param>
		/// <param name="handle">The association handle.</param>
		/// <param name="secret">The association secret.</param>
		/// <param name="totalLifeLength">How long the association will be good for.</param>
		/// <returns>The newly created association.</returns>
		public static HmacShaAssociation Create(Protocol protocol, string associationType, string handle, byte[] secret, TimeSpan totalLifeLength) {
			Contract.Requires(protocol != null);
			Contract.Requires(!String.IsNullOrEmpty(associationType));
			Contract.Requires(secret != null);
			Contract.Ensures(Contract.Result<HmacShaAssociation>() != null);

			HmacSha match = hmacShaAssociationTypes.FirstOrDefault(sha => String.Equals(sha.GetAssociationType(protocol), associationType, StringComparison.Ordinal));
			ErrorUtilities.VerifyProtocol(match != null, OpenIdStrings.NoAssociationTypeFoundByName, associationType);
			return new HmacShaAssociation(match, handle, secret, totalLifeLength);
		}

		/// <summary>
		/// Creates an association with the specified handle, secret, and lifetime.
		/// </summary>
		/// <param name="handle">The handle.</param>
		/// <param name="secret">The secret.</param>
		/// <param name="totalLifeLength">Total lifetime.</param>
		/// <returns>The newly created association.</returns>
		public static HmacShaAssociation Create(string handle, byte[] secret, TimeSpan totalLifeLength) {
			Contract.Requires(!String.IsNullOrEmpty(handle));
			Contract.Requires(secret != null);
			Contract.Ensures(Contract.Result<HmacShaAssociation>() != null);

			HmacSha shaType = hmacShaAssociationTypes.FirstOrDefault(sha => sha.SecretLength == secret.Length);
			ErrorUtilities.VerifyProtocol(shaType != null, OpenIdStrings.NoAssociationTypeFoundByLength, secret.Length);
			return new HmacShaAssociation(shaType, handle, secret, totalLifeLength);
		}

		/// <summary>
		/// Returns the length of the shared secret (in bytes).
		/// </summary>
		/// <param name="protocol">The protocol version being used that will be used to lookup the text in <paramref name="associationType"/></param>
		/// <param name="associationType">The value of the protocol argument specifying the type of association.  For example: "HMAC-SHA1".</param>
		/// <returns>The length (in bytes) of the association secret.</returns>
		/// <exception cref="ProtocolException">Thrown if no association can be found by the given name.</exception>
		public static int GetSecretLength(Protocol protocol, string associationType) {
			HmacSha match = hmacShaAssociationTypes.FirstOrDefault(shaType => String.Equals(shaType.GetAssociationType(protocol), associationType, StringComparison.Ordinal));
			ErrorUtilities.VerifyProtocol(match != null, OpenIdStrings.NoAssociationTypeFoundByName, associationType);
			return match.SecretLength;
		}

		/// <summary>
		/// Creates a new association of a given type.
		/// </summary>
		/// <param name="protocol">The protocol.</param>
		/// <param name="associationType">Type of the association.</param>
		/// <param name="associationUse">A value indicating whether the new association will be used privately by the Provider for "dumb mode" authentication
		/// or shared with the Relying Party for "smart mode" authentication.</param>
		/// <param name="securitySettings">The security settings of the Provider.</param>
		/// <returns>The newly created association.</returns>
		/// <remarks>
		/// The new association is NOT automatically put into an association store.  This must be done by the caller.
		/// </remarks>
		internal static HmacShaAssociation Create(Protocol protocol, string associationType, AssociationRelyingPartyType associationUse, ProviderSecuritySettings securitySettings) {
			Contract.Requires(protocol != null);
			Contract.Requires(!String.IsNullOrEmpty(associationType));
			Contract.Requires(securitySettings != null);
			Contract.Ensures(Contract.Result<HmacShaAssociation>() != null);

			int secretLength = GetSecretLength(protocol, associationType);

			// Generate the handle.  It must be unique, and preferably unpredictable,
			// so we use a time element and a random data element to generate it.
			string uniq = MessagingUtilities.GetCryptoRandomDataAsBase64(4);
			string handle = string.Format(
				CultureInfo.InvariantCulture,
				"{{{0}}}{{{1}}}{{{2}}}",
				DateTime.UtcNow.Ticks,
				uniq,
				secretLength);

			// Generate the secret that will be used for signing
			byte[] secret = MessagingUtilities.GetCryptoRandomData(secretLength);

			TimeSpan lifetime;
			if (associationUse == AssociationRelyingPartyType.Smart) {
				if (!securitySettings.AssociationLifetimes.TryGetValue(associationType, out lifetime)) {
					lifetime = DefaultMaximumLifetime;
				}
			} else {
				lifetime = DumbSecretLifetime;
			}

			Contract.Assert(protocol != null); // All the way up to the method call, the condition holds, yet we get a Requires failure next
			Contract.Assert(secret != null);
			Contract.Assert(!String.IsNullOrEmpty(associationType));
			return Create(protocol, associationType, handle, secret, lifetime);
		}

		/// <summary>
		/// Looks for the first association type in a preferred-order list that is
		/// likely to be supported given a specific OpenID version and the security settings,
		/// and perhaps a matching Diffie-Hellman session type.
		/// </summary>
		/// <param name="protocol">The OpenID version that dictates which associations are available.</param>
		/// <param name="highSecurityIsBetter">A value indicating whether to consider higher strength security to be better.  Use <c>true</c> for initial association requests from the Relying Party; use <c>false</c> from Providers when the Relying Party asks for an unrecognized association in order to pick a suggested alternative that is likely to be supported on both sides.</param>
		/// <param name="securityRequirements">The set of requirements the selected association type must comply to.</param>
		/// <param name="requireMatchingDHSessionType">Use <c>true</c> for HTTP associations, <c>false</c> for HTTPS associations.</param>
		/// <param name="associationType">The resulting association type's well known protocol name.  (i.e. HMAC-SHA256)</param>
		/// <param name="sessionType">The resulting session type's well known protocol name, if a matching one is available.  (i.e. DH-SHA256)</param>
		/// <returns>
		/// True if a qualifying association could be found; false otherwise.
		/// </returns>
		internal static bool TryFindBestAssociation(Protocol protocol, bool highSecurityIsBetter, SecuritySettings securityRequirements, bool requireMatchingDHSessionType, out string associationType, out string sessionType) {
			Contract.Requires(protocol != null);
			Contract.Requires(securityRequirements != null);

			associationType = null;
			sessionType = null;

			// We use AsEnumerable() to avoid VerificationException (http://stackoverflow.com/questions/478422/why-does-simple-array-and-linq-generate-verificationexception-operation-could-de)
			IEnumerable<HmacSha> preferredOrder = highSecurityIsBetter ?
				hmacShaAssociationTypes.AsEnumerable() : hmacShaAssociationTypes.Reverse();

			foreach (HmacSha sha in preferredOrder) {
				int hashSizeInBits = sha.SecretLength * 8;
				if (hashSizeInBits > securityRequirements.MaximumHashBitLength ||
					hashSizeInBits < securityRequirements.MinimumHashBitLength) {
					continue;
				}
				sessionType = DiffieHellmanUtilities.GetNameForSize(protocol, hashSizeInBits);
				if (requireMatchingDHSessionType && sessionType == null) {
					continue;
				}
				associationType = sha.GetAssociationType(protocol);
				if (associationType == null) {
					continue;
				}

				return true;
			}

			return false;
		}

		/// <summary>
		/// Determines whether a named Diffie-Hellman session type and association type can be used together.
		/// </summary>
		/// <param name="protocol">The protocol carrying the names of the session and association types.</param>
		/// <param name="associationType">The value of the openid.assoc_type parameter.</param>
		/// <param name="sessionType">The value of the openid.session_type parameter.</param>
		/// <returns>
		/// 	<c>true</c> if the named association and session types are compatible; otherwise, <c>false</c>.
		/// </returns>
		internal static bool IsDHSessionCompatible(Protocol protocol, string associationType, string sessionType) {
			Contract.Requires(protocol != null);
			Contract.Requires(!String.IsNullOrEmpty(associationType));
			Contract.Requires(sessionType != null);

			// All association types can work when no DH session is used at all.
			if (string.Equals(sessionType, protocol.Args.SessionType.NoEncryption, StringComparison.Ordinal)) {
				return true;
			}

			// When there _is_ a DH session, it must match in hash length with the association type.
			int associationSecretLengthInBytes = GetSecretLength(protocol, associationType);
			int sessionHashLengthInBytes = DiffieHellmanUtilities.Lookup(protocol, sessionType).HashSize / 8;
			return associationSecretLengthInBytes == sessionHashLengthInBytes;
		}

		/// <summary>
		/// Gets the string to pass as the assoc_type value in the OpenID protocol.
		/// </summary>
		/// <param name="protocol">The protocol version of the message that the assoc_type value will be included in.</param>
		/// <returns>
		/// The value that should be used for  the openid.assoc_type parameter.
		/// </returns>
		[Pure]
		internal override string GetAssociationType(Protocol protocol) {
			return this.typeIdentity.GetAssociationType(protocol);
		}

		/// <summary>
		/// Returns the specific hash algorithm used for message signing.
		/// </summary>
		/// <returns>
		/// The hash algorithm used for message signing.
		/// </returns>
		[Pure]
		protected override HashAlgorithm CreateHasher() {
			var result = this.typeIdentity.CreateHasher(SecretKey);
			Contract.Assume(result != null);
			return result;
		}

		/// <summary>
		/// Provides information about some HMAC-SHA hashing algorithm that OpenID supports.
		/// </summary>
		private class HmacSha {
			/// <summary>
			/// Gets or sets the function that takes a particular OpenID version and returns the value of the openid.assoc_type parameter in that protocol.
			/// </summary>
			internal Func<Protocol, string> GetAssociationType { get; set; }

			/// <summary>
			/// Gets or sets a function that will create the <see cref="HashAlgorithm"/> using a given shared secret for the mac.
			/// </summary>
			internal Func<byte[], HashAlgorithm> CreateHasher { get; set; }

			/// <summary>
			/// Gets or sets the base hash algorithm.
			/// </summary>
			internal HashAlgorithm BaseHashAlgorithm { get; set; }

			/// <summary>
			/// Gets the size of the hash (in bytes).
			/// </summary>
			internal int SecretLength { get { return this.BaseHashAlgorithm.HashSize / 8; } }
		}
	}
}<|MERGE_RESOLUTION|>--- conflicted
+++ resolved
@@ -8,11 +8,8 @@
 	using System;
 	using System.Collections.Generic;
 	using System.Diagnostics;
-<<<<<<< HEAD
+	using System.Diagnostics.Contracts;
 	using System.Globalization;
-=======
-	using System.Diagnostics.Contracts;
->>>>>>> 2e7b5b2c
 	using System.Linq;
 	using System.Security.Cryptography;
 	using DotNetOpenAuth.Messaging;
