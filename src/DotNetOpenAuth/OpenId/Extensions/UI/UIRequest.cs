﻿//-----------------------------------------------------------------------
// <copyright file="UIRequest.cs" company="Andrew Arnott">
//     Copyright (c) Andrew Arnott. All rights reserved.
// </copyright>
//-----------------------------------------------------------------------

namespace DotNetOpenAuth.OpenId.Extensions.UI {
	using System;
	using System.Collections.Generic;
	using System.Diagnostics.CodeAnalysis;
	using System.Diagnostics.Contracts;
	using System.Globalization;
	using System.Linq;
	using DotNetOpenAuth.Messaging;
	using DotNetOpenAuth.OpenId.Messages;
	using DotNetOpenAuth.OpenId.Provider;
	using DotNetOpenAuth.OpenId.RelyingParty;
	using DotNetOpenAuth.Xrds;

	/// <summary>
	/// OpenID User Interface extension 1.0 request message.
	/// </summary>
	/// <remarks>
	/// 	<para>Implements the extension described by: http://wiki.openid.net/f/openid_ui_extension_draft01.html </para>
	/// 	<para>This extension only applies to checkid_setup requests, since checkid_immediate requests display
	/// no UI to the user. </para>
	/// 	<para>For rules about how the popup window should be displayed, please see the documentation of
	/// <see cref="UIModes.Popup"/>. </para>
	/// 	<para>An RP may determine whether an arbitrary OP supports this extension (and thereby determine
	/// whether to use a standard full window redirect or a popup) via the
	/// <see cref="IProviderEndpoint.IsExtensionSupported"/> method on the <see cref="DotNetOpenAuth.OpenId.RelyingParty.IAuthenticationRequest.Provider"/>
	/// object.</para>
	/// </remarks>
	public sealed class UIRequest : IOpenIdMessageExtension, IMessageWithEvents {
		/// <summary>
		/// The factory method that may be used in deserialization of this message.
		/// </summary>
		internal static readonly StandardOpenIdExtensionFactory.CreateDelegate Factory = (typeUri, data, baseMessage, isProviderRole) => {
			if (typeUri == UIConstants.UITypeUri && isProviderRole) {
				return new UIRequest();
			}

			return null;
		};

		/// <summary>
		/// Additional type URIs that this extension is sometimes known by remote parties.
		/// </summary>
		private static readonly string[] additionalTypeUris = new string[] {
			UIConstants.LangPrefSupported,
			UIConstants.PopupSupported,
			UIConstants.IconSupported,
		};

		/// <summary>
		/// Backing store for <see cref="ExtraData"/>.
		/// </summary>
		private Dictionary<string, string> extraData = new Dictionary<string, string>();

		/// <summary>
		/// Initializes a new instance of the <see cref="UIRequest"/> class.
		/// </summary>
		public UIRequest() {
			this.LanguagePreference = new[] { CultureInfo.CurrentUICulture };
		}

		/// <summary>
		/// Gets or sets the list of user's preferred languages, sorted in decreasing preferred order.
		/// </summary>
		/// <value>The default is the <see cref="CultureInfo.CurrentUICulture"/> of the thread that created this instance.</value>
		/// <remarks>
		/// The user's preferred languages as a [BCP 47] language priority list, represented as a comma-separated list of BCP 47 basic language ranges in descending priority order. For instance, the value "fr-CA,fr-FR,en-CA" represents the preference for French spoken in Canada, French spoken in France, followed by English spoken in Canada.
		/// </remarks>
<<<<<<< HEAD
		[SuppressMessage("Microsoft.Performance", "CA1819:PropertiesShouldNotReturnArrays", Justification = "By design")]
=======
		[SuppressMessage("Microsoft.Performance", "CA1819:PropertiesShouldNotReturnArrays", Justification = "By design.")]
>>>>>>> 6b157419
		[MessagePart("lang", AllowEmpty = false)]
		public CultureInfo[] LanguagePreference { get; set; }

		/// <summary>
		/// Gets the style of UI that the RP is hosting the OP's authentication page in.
		/// </summary>
		/// <value>Some value from the <see cref="UIModes"/> class.  Defaults to <see cref="UIModes.Popup"/>.</value>
		[SuppressMessage("Microsoft.Performance", "CA1822:MarkMembersAsStatic", Justification = "Design is to allow this later to be changable when more than one value exists.")]
		[MessagePart("mode", AllowEmpty = false, IsRequired = true)]
		public string Mode { get { return UIModes.Popup; } }

		/// <summary>
		/// Gets or sets a value indicating whether the Relying Party has an icon
		/// it would like the Provider to display to the user while asking them
		/// whether they would like to log in.
		/// </summary>
		/// <value><c>true</c> if the Provider should display an icon; otherwise, <c>false</c>.</value>
		/// <remarks>
		/// By default, the Provider displays the relying party's favicon.ico.
		/// </remarks>
		[MessagePart("icon", AllowEmpty = false, IsRequired = false)]
		public bool? Icon { get; set; }

		#region IOpenIdMessageExtension Members

		/// <summary>
		/// Gets the TypeURI the extension uses in the OpenID protocol and in XRDS advertisements.
		/// </summary>
		/// <value></value>
		public string TypeUri { get { return UIConstants.UITypeUri; } }

		/// <summary>
		/// Gets the additional TypeURIs that are supported by this extension, in preferred order.
		/// May be empty if none other than <see cref="TypeUri"/> is supported, but
		/// should not be null.
		/// </summary>
		/// <remarks>
		/// Useful for reading in messages with an older version of an extension.
		/// The value in the <see cref="TypeUri"/> property is always checked before
		/// trying this list.
		/// If you do support multiple versions of an extension using this method,
		/// consider adding a CreateResponse method to your request extension class
		/// so that the response can have the context it needs to remain compatible
		/// given the version of the extension in the request message.
		/// The <see cref="Extensions.SimpleRegistration.ClaimsRequest.CreateResponse"/> for an example.
		/// </remarks>
		public IEnumerable<string> AdditionalSupportedTypeUris { get { return additionalTypeUris; } }

		/// <summary>
		/// Gets or sets a value indicating whether this extension was
		/// signed by the sender.
		/// </summary>
		/// <value>
		/// 	<c>true</c> if this instance is signed by the sender; otherwise, <c>false</c>.
		/// </value>
		public bool IsSignedByRemoteParty { get; set; }

		#endregion

		#region IMessage Properties

		/// <summary>
		/// Gets the version of the protocol or extension this message is prepared to implement.
		/// </summary>
		/// <value>The value 1.0.</value>
		/// <remarks>
		/// Implementations of this interface should ensure that this property never returns null.
		/// </remarks>
		public Version Version {
			get { return new Version(1, 0); }
		}

		/// <summary>
		/// Gets the extra, non-standard Protocol parameters included in the message.
		/// </summary>
		/// <remarks>
		/// Implementations of this interface should ensure that this property never returns null.
		/// </remarks>
		public IDictionary<string, string> ExtraData {
			get { return this.extraData; }
		}

		#endregion

		/// <summary>
		/// Gets the URL of the RP icon for the OP to display.
		/// </summary>
		/// <param name="realm">The realm of the RP where the authentication request originated.</param>
		/// <param name="webRequestHandler">The web request handler to use for discovery.
		/// Usually available via <see cref="Channel.WebRequestHandler">OpenIdProvider.Channel.WebRequestHandler</see>.</param>
		/// <returns>
		/// A sequence of the RP's icons it has available for the Provider to display, in decreasing preferred order.
		/// </returns>
		/// <value>The icon URL.</value>
		/// <remarks>
		/// This property is automatically set for the OP with the result of RP discovery.
		/// RPs should set this value by including an entry such as this in their XRDS document.
		/// <example>
		/// &lt;Service xmlns="xri://$xrd*($v*2.0)"&gt;
		/// &lt;Type&gt;http://specs.openid.net/extensions/ui/icon&lt;/Type&gt;
		/// &lt;URI&gt;http://consumer.example.com/images/image.jpg&lt;/URI&gt;
		/// &lt;/Service&gt;
		/// </example>
		/// </remarks>
		public static IEnumerable<Uri> GetRelyingPartyIconUrls(Realm realm, IDirectWebRequestHandler webRequestHandler) {
			Contract.Requires(realm != null);
			Contract.Requires(webRequestHandler != null);
			ErrorUtilities.VerifyArgumentNotNull(realm, "realm");
			ErrorUtilities.VerifyArgumentNotNull(webRequestHandler, "webRequestHandler");

			XrdsDocument xrds = realm.Discover(webRequestHandler, false);
			if (xrds == null) {
				return Enumerable.Empty<Uri>();
			} else {
				return xrds.FindRelyingPartyIcons();
			}
		}

		/// <summary>
		/// Gets the URL of the RP icon for the OP to display.
		/// </summary>
		/// <param name="realm">The realm of the RP where the authentication request originated.</param>
		/// <param name="provider">The Provider instance used to obtain the authentication request.</param>
		/// <returns>
		/// A sequence of the RP's icons it has available for the Provider to display, in decreasing preferred order.
		/// </returns>
		/// <value>The icon URL.</value>
		/// <remarks>
		/// This property is automatically set for the OP with the result of RP discovery.
		/// RPs should set this value by including an entry such as this in their XRDS document.
		/// <example>
		/// &lt;Service xmlns="xri://$xrd*($v*2.0)"&gt;
		/// &lt;Type&gt;http://specs.openid.net/extensions/ui/icon&lt;/Type&gt;
		/// &lt;URI&gt;http://consumer.example.com/images/image.jpg&lt;/URI&gt;
		/// &lt;/Service&gt;
		/// </example>
		/// </remarks>
		public static IEnumerable<Uri> GetRelyingPartyIconUrls(Realm realm, OpenIdProvider provider) {
			Contract.Requires(realm != null);
			Contract.Requires(provider != null);
			ErrorUtilities.VerifyArgumentNotNull(realm, "realm");
			ErrorUtilities.VerifyArgumentNotNull(provider, "provider");

			return GetRelyingPartyIconUrls(realm, provider.Channel.WebRequestHandler);
		}

		#region IMessage methods

		/// <summary>
		/// Checks the message state for conformity to the protocol specification
		/// and throws an exception if the message is invalid.
		/// </summary>
		/// <remarks>
		/// 	<para>Some messages have required fields, or combinations of fields that must relate to each other
		/// in specialized ways.  After deserializing a message, this method checks the state of the
		/// message to see if it conforms to the protocol.</para>
		/// 	<para>Note that this property should <i>not</i> check signatures or perform any state checks
		/// outside this scope of this particular message.</para>
		/// </remarks>
		/// <exception cref="ProtocolException">Thrown if the message is invalid.</exception>
		public void EnsureValidMessage() {
		}

		#endregion

		#region IMessageWithEvents Members

		/// <summary>
		/// Called when the message is about to be transmitted,
		/// before it passes through the channel binding elements.
		/// </summary>
		public void OnSending() {
		}

		/// <summary>
		/// Called when the message has been received,
		/// after it passes through the channel binding elements.
		/// </summary>
		public void OnReceiving() {
			if (this.LanguagePreference != null) {
				// TODO: see if we can change the CultureInfo.CurrentUICulture somehow
			}
		}

		#endregion
	}
}<|MERGE_RESOLUTION|>--- conflicted
+++ resolved
@@ -71,11 +71,7 @@
 		/// <remarks>
 		/// The user's preferred languages as a [BCP 47] language priority list, represented as a comma-separated list of BCP 47 basic language ranges in descending priority order. For instance, the value "fr-CA,fr-FR,en-CA" represents the preference for French spoken in Canada, French spoken in France, followed by English spoken in Canada.
 		/// </remarks>
-<<<<<<< HEAD
-		[SuppressMessage("Microsoft.Performance", "CA1819:PropertiesShouldNotReturnArrays", Justification = "By design")]
-=======
 		[SuppressMessage("Microsoft.Performance", "CA1819:PropertiesShouldNotReturnArrays", Justification = "By design.")]
->>>>>>> 6b157419
 		[MessagePart("lang", AllowEmpty = false)]
 		public CultureInfo[] LanguagePreference { get; set; }
 
