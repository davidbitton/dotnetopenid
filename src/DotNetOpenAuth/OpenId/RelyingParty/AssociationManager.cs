﻿//-----------------------------------------------------------------------
// <copyright file="AssociationManager.cs" company="Andrew Arnott">
//     Copyright (c) Andrew Arnott. All rights reserved.
// </copyright>
//-----------------------------------------------------------------------

namespace DotNetOpenAuth.OpenId.RelyingParty {
	using System;
	using System.Collections.Generic;
	using System.Diagnostics.Contracts;
	using System.Linq;
	using System.Net;
	using System.Text;
	using DotNetOpenAuth.Messaging;
	using DotNetOpenAuth.OpenId.ChannelElements;
	using DotNetOpenAuth.OpenId.Messages;

	/// <summary>
	/// Manages the establishment, storage and retrieval of associations at the relying party.
	/// </summary>
	public class AssociationManager {
		/// <summary>
		/// The storage to use for saving and retrieving associations.  May be null.
		/// </summary>
		private readonly IAssociationStore<Uri> associationStore;

		/// <summary>
		/// Backing field for the <see cref="Channel"/> property.
		/// </summary>
		private Channel channel;

		/// <summary>
		/// Backing field for the <see cref="SecuritySettings"/> property.
		/// </summary>
		private RelyingPartySecuritySettings securitySettings;

		/// <summary>
		/// Initializes a new instance of the <see cref="AssociationManager"/> class.
		/// </summary>
		/// <param name="channel">The channel the relying party is using.</param>
		/// <param name="associationStore">The association store.  May be null for dumb mode relying parties.</param>
		/// <param name="securitySettings">The security settings.</param>
		internal AssociationManager(Channel channel, IAssociationStore<Uri> associationStore, RelyingPartySecuritySettings securitySettings) {
			Contract.Requires<ArgumentNullException>(channel != null);
			Contract.Requires<ArgumentNullException>(securitySettings != null);

			this.channel = channel;
			this.associationStore = associationStore;
			this.securitySettings = securitySettings;
		}

		/// <summary>
		/// Gets or sets the channel to use for establishing associations.
		/// </summary>
		/// <value>The channel.</value>
		internal Channel Channel {
			get {
				return this.channel;
			}

			set {
				Contract.Requires<ArgumentNullException>(value != null);
				this.channel = value;
			}
		}

		/// <summary>
		/// Gets or sets the security settings to apply in choosing association types to support.
		/// </summary>
		internal RelyingPartySecuritySettings SecuritySettings {
			get {
				return this.securitySettings;
			}

			set {
				Contract.Requires<ArgumentNullException>(value != null);
				this.securitySettings = value;
			}
		}

		/// <summary>
		/// Gets a value indicating whether this instance has an association store.
		/// </summary>
		/// <value>
		/// 	<c>true</c> if the relying party can act in 'smart' mode;
		/// 	<c>false</c> if the relying party must always act in 'dumb' mode.
		/// </value>
		internal bool HasAssociationStore {
			get { return this.associationStore != null; }
		}

		/// <summary>
		/// Gets an association between this Relying Party and a given Provider
		/// if it already exists in the association store.
		/// </summary>
		/// <param name="provider">The provider to create an association with.</param>
		/// <returns>The association if one exists and has useful life remaining.  Otherwise <c>null</c>.</returns>
		internal Association GetExistingAssociation(IProviderEndpoint provider) {
			Contract.Requires<ArgumentNullException>(provider != null);

			// If the RP has no application store for associations, there's no point in creating one.
			if (this.associationStore == null) {
				return null;
			}

			Association association = this.associationStore.GetAssociation(provider.Uri, this.SecuritySettings);

			// If the returned association does not fulfill security requirements, ignore it.
			if (association != null && !this.SecuritySettings.IsAssociationInPermittedRange(association)) {
				association = null;
			}

			if (association != null && !association.HasUsefulLifeRemaining) {
				association = null;
			}

			return association;
		}

		/// <summary>
		/// Gets an existing association with the specified Provider, or attempts to create
		/// a new association of one does not already exist.
		/// </summary>
		/// <param name="provider">The provider to get an association for.</param>
		/// <returns>The existing or new association; <c>null</c> if none existed and one could not be created.</returns>
		internal Association GetOrCreateAssociation(IProviderEndpoint provider) {
			return this.GetExistingAssociation(provider) ?? this.CreateNewAssociation(provider);
		}

		/// <summary>
		/// Creates a new association with a given Provider.
		/// </summary>
		/// <param name="provider">The provider to create an association with.</param>
		/// <returns>
		/// The newly created association, or null if no association can be created with
		/// the given Provider given the current security settings.
		/// </returns>
		/// <remarks>
		/// A new association is created and returned even if one already exists in the
		/// association store.
		/// Any new association is automatically added to the <see cref="associationStore"/>.
		/// </remarks>
<<<<<<< HEAD
		public Association CreateNewAssociation(ProviderEndpointDescription provider) {
=======
		private Association CreateNewAssociation(IProviderEndpoint provider) {
>>>>>>> 938cf40c
			Contract.Requires<ArgumentNullException>(provider != null);

			// If there is no association store, there is no point in creating an association.
			if (this.associationStore == null) {
				return null;
			}

			var associateRequest = AssociateRequest.Create(this.securitySettings, provider);

			const int RenegotiateRetries = 1;
			return this.CreateNewAssociation(provider, associateRequest, RenegotiateRetries);
		}

		/// <summary>
		/// Creates a new association with a given Provider.
		/// </summary>
		/// <param name="provider">The provider to create an association with.</param>
		/// <param name="associateRequest">The associate request.  May be <c>null</c>, which will always result in a <c>null</c> return value..</param>
		/// <param name="retriesRemaining">The number of times to try the associate request again if the Provider suggests it.</param>
		/// <returns>
		/// The newly created association, or null if no association can be created with
		/// the given Provider given the current security settings.
		/// </returns>
		private Association CreateNewAssociation(IProviderEndpoint provider, AssociateRequest associateRequest, int retriesRemaining) {
			Contract.Requires<ArgumentNullException>(provider != null);

			if (associateRequest == null || retriesRemaining < 0) {
				// this can happen if security requirements and protocol conflict
				// to where there are no association types to choose from.
				return null;
			}

			try {
				var associateResponse = this.channel.Request(associateRequest);
				var associateSuccessfulResponse = associateResponse as AssociateSuccessfulResponse;
				var associateUnsuccessfulResponse = associateResponse as AssociateUnsuccessfulResponse;
				if (associateSuccessfulResponse != null) {
					Association association = associateSuccessfulResponse.CreateAssociation(associateRequest, null);
					this.associationStore.StoreAssociation(provider.Uri, association);
					return association;
				} else if (associateUnsuccessfulResponse != null) {
					if (string.IsNullOrEmpty(associateUnsuccessfulResponse.AssociationType)) {
						Logger.OpenId.Debug("Provider rejected an association request and gave no suggestion as to an alternative association type.  Giving up.");
						return null;
					}

					if (!this.securitySettings.IsAssociationInPermittedRange(Protocol.Lookup(provider.Version), associateUnsuccessfulResponse.AssociationType)) {
						Logger.OpenId.DebugFormat("Provider rejected an association request and suggested '{0}' as an association to try, which this Relying Party does not support.  Giving up.", associateUnsuccessfulResponse.AssociationType);
						return null;
					}

					if (retriesRemaining <= 0) {
						Logger.OpenId.Debug("Unable to agree on an association type with the Provider in the allowed number of retries.  Giving up.");
						return null;
					}

					// Make sure the Provider isn't suggesting an incompatible pair of association/session types.
					Protocol protocol = Protocol.Lookup(provider.Version);
					ErrorUtilities.VerifyProtocol(
						HmacShaAssociation.IsDHSessionCompatible(protocol, associateUnsuccessfulResponse.AssociationType, associateUnsuccessfulResponse.SessionType),
						OpenIdStrings.IncompatibleAssociationAndSessionTypes,
						associateUnsuccessfulResponse.AssociationType,
						associateUnsuccessfulResponse.SessionType);

					associateRequest = AssociateRequest.Create(this.securitySettings, provider, associateUnsuccessfulResponse.AssociationType, associateUnsuccessfulResponse.SessionType);
					return this.CreateNewAssociation(provider, associateRequest, retriesRemaining - 1);
				} else {
					throw new ProtocolException(MessagingStrings.UnexpectedMessageReceivedOfMany);
				}
			} catch (ProtocolException ex) {
				// If the association failed because the remote server can't handle Expect: 100 Continue headers,
				// then our web request handler should have already accomodated for future calls.  Go ahead and
				// immediately make one of those future calls now to try to get the association to succeed.
				if (StandardWebRequestHandler.IsExceptionFrom417ExpectationFailed(ex)) {
					return this.CreateNewAssociation(provider, associateRequest, retriesRemaining - 1);
				}

				// Since having associations with OPs is not totally critical, we'll log and eat
				// the exception so that auth may continue in dumb mode.
				Logger.OpenId.ErrorFormat("An error occurred while trying to create an association with {0}.  {1}", provider.Uri, ex);
				return null;
			}
		}
	}
}<|MERGE_RESOLUTION|>--- conflicted
+++ resolved
@@ -140,11 +140,7 @@
 		/// association store.
 		/// Any new association is automatically added to the <see cref="associationStore"/>.
 		/// </remarks>
-<<<<<<< HEAD
-		public Association CreateNewAssociation(ProviderEndpointDescription provider) {
-=======
-		private Association CreateNewAssociation(IProviderEndpoint provider) {
->>>>>>> 938cf40c
+		public Association CreateNewAssociation(IProviderEndpoint provider) {
 			Contract.Requires<ArgumentNullException>(provider != null);
 
 			// If there is no association store, there is no point in creating an association.
