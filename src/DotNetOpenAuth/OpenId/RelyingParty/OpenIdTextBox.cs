--- conflicted
+++ resolved
@@ -970,11 +970,7 @@
 		/// <summary>
 		/// Enables a server control to perform final clean up before it is released from memory.
 		/// </summary>
-<<<<<<< HEAD
-		[SuppressMessage("Microsoft.Design", "CA1063:ImplementIDisposableCorrectly", Justification = "Poor base class implementation mandates that we call its Dispose() method.")]
-=======
 		[SuppressMessage("Microsoft.Design", "CA1063:ImplementIDisposableCorrectly", Justification = "Base class doesn't implement virtual Dispose(bool), so we must call its Dispose() method.")]
->>>>>>> 510723cc
 		public sealed override void Dispose() {
 			this.Dispose(true);
 			base.Dispose();
