﻿//-----------------------------------------------------------------------
// <copyright file="OpenIdRelyingParty.cs" company="Andrew Arnott">
//     Copyright (c) Andrew Arnott. All rights reserved.
// </copyright>
//-----------------------------------------------------------------------

namespace DotNetOpenAuth.OpenId.RelyingParty {
	using System;
	using System.Collections.Generic;
	using System.Collections.ObjectModel;
	using System.Collections.Specialized;
	using System.ComponentModel;
	using System.Diagnostics.CodeAnalysis;
	using System.Diagnostics.Contracts;
	using System.Linq;
	using System.Web;
	using DotNetOpenAuth.Configuration;
	using DotNetOpenAuth.Messaging;
	using DotNetOpenAuth.Messaging.Bindings;
	using DotNetOpenAuth.OpenId.ChannelElements;
	using DotNetOpenAuth.OpenId.Extensions;
	using DotNetOpenAuth.OpenId.Messages;

	/// <summary>
	/// A delegate that decides whether a given OpenID Provider endpoint may be
	/// considered for authenticating a user.
	/// </summary>
	/// <param name="endpoint">The endpoint for consideration.</param>
	/// <returns>
	/// <c>True</c> if the endpoint should be considered.  
	/// <c>False</c> to remove it from the pool of acceptable providers.
	/// </returns>
	public delegate bool EndpointSelector(IXrdsProviderEndpoint endpoint);

	/// <summary>
	/// Provides the programmatic facilities to act as an OpenId consumer.
	/// </summary>
	[ContractVerification(true)]
	public sealed class OpenIdRelyingParty : IDisposable {
		/// <summary>
		/// The name of the key to use in the HttpApplication cache to store the
		/// instance of <see cref="StandardRelyingPartyApplicationStore"/> to use.
		/// </summary>
		private const string ApplicationStoreKey = "DotNetOpenAuth.OpenId.RelyingParty.OpenIdRelyingParty.ApplicationStore";

		/// <summary>
		/// Backing store for the <see cref="Behaviors"/> property.
		/// </summary>
		private readonly ObservableCollection<IRelyingPartyBehavior> behaviors = new ObservableCollection<IRelyingPartyBehavior>();

		/// <summary>
		/// Backing field for the <see cref="SecuritySettings"/> property.
		/// </summary>
		private RelyingPartySecuritySettings securitySettings;

		/// <summary>
		/// Backing store for the <see cref="EndpointOrder"/> property.
		/// </summary>
		private Comparison<IXrdsProviderEndpoint> endpointOrder = DefaultEndpointOrder;

		/// <summary>
		/// Backing field for the <see cref="Channel"/> property.
		/// </summary>
		private Channel channel;

		/// <summary>
		/// Initializes a new instance of the <see cref="OpenIdRelyingParty"/> class.
		/// </summary>
		public OpenIdRelyingParty()
			: this(DotNetOpenAuthSection.Configuration.OpenId.RelyingParty.ApplicationStore.CreateInstance(HttpApplicationStore)) {
		}

		/// <summary>
		/// Initializes a new instance of the <see cref="OpenIdRelyingParty"/> class.
		/// </summary>
		/// <param name="applicationStore">The application store.  If null, the relying party will always operate in "dumb mode".</param>
		public OpenIdRelyingParty(IRelyingPartyApplicationStore applicationStore)
			: this(applicationStore, applicationStore) {
		}

		/// <summary>
		/// Initializes a new instance of the <see cref="OpenIdRelyingParty"/> class.
		/// </summary>
		/// <param name="associationStore">The association store.  If null, the relying party will always operate in "dumb mode".</param>
		/// <param name="nonceStore">The nonce store to use.  If null, the relying party will always operate in "dumb mode".</param>
		private OpenIdRelyingParty(IAssociationStore<Uri> associationStore, INonceStore nonceStore) {
			// If we are a smart-mode RP (supporting associations), then we MUST also be 
			// capable of storing nonces to prevent replay attacks.
			// If we're a dumb-mode RP, then 2.0 OPs are responsible for preventing replays.
			Contract.Requires(associationStore == null || nonceStore != null);
			ErrorUtilities.VerifyArgument(associationStore == null || nonceStore != null, OpenIdStrings.AssociationStoreRequiresNonceStore);

			this.securitySettings = DotNetOpenAuthSection.Configuration.OpenId.RelyingParty.SecuritySettings.CreateSecuritySettings();
			this.behaviors.CollectionChanged += this.OnBehaviorsChanged;
			foreach (var behavior in DotNetOpenAuthSection.Configuration.OpenId.RelyingParty.Behaviors.CreateInstances(false)) {
				this.behaviors.Add(behavior);
			}

			// Without a nonce store, we must rely on the Provider to protect against
			// replay attacks.  But only 2.0+ Providers can be expected to provide 
			// replay protection.
			if (nonceStore == null) {
				this.SecuritySettings.MinimumRequiredOpenIdVersion = ProtocolVersion.V20;
			}

			this.channel = new OpenIdChannel(associationStore, nonceStore, this.SecuritySettings);
			this.AssociationManager = new AssociationManager(this.Channel, associationStore, this.SecuritySettings);
		}

		/// <summary>
		/// Gets an XRDS sorting routine that uses the XRDS Service/@Priority 
		/// attribute to determine order.
		/// </summary>
		/// <remarks>
		/// Endpoints lacking any priority value are sorted to the end of the list.
		/// </remarks>
		[EditorBrowsable(EditorBrowsableState.Advanced)]
		public static Comparison<IXrdsProviderEndpoint> DefaultEndpointOrder {
			get { return ServiceEndpoint.EndpointOrder; }
		}

		/// <summary>
		/// Gets the standard state storage mechanism that uses ASP.NET's
		/// HttpApplication state dictionary to store associations and nonces.
		/// </summary>
		[EditorBrowsable(EditorBrowsableState.Advanced)]
		public static IRelyingPartyApplicationStore HttpApplicationStore {
			get {
				Contract.Ensures(Contract.Result<IRelyingPartyApplicationStore>() != null);

				HttpContext context = HttpContext.Current;
				ErrorUtilities.VerifyOperation(context != null, OpenIdStrings.StoreRequiredWhenNoHttpContextAvailable, typeof(IRelyingPartyApplicationStore).Name);
				var store = (IRelyingPartyApplicationStore)context.Application[ApplicationStoreKey];
				if (store == null) {
					context.Application.Lock();
					try {
						if ((store = (IRelyingPartyApplicationStore)context.Application[ApplicationStoreKey]) == null) {
							context.Application[ApplicationStoreKey] = store = new StandardRelyingPartyApplicationStore();
						}
					} finally {
						context.Application.UnLock();
					}
				}

				return store;
			}
		}

		/// <summary>
		/// Gets or sets the channel to use for sending/receiving messages.
		/// </summary>
		public Channel Channel {
			get {
				return this.channel;
			}

			set {
				Contract.Requires(value != null);
				ErrorUtilities.VerifyArgumentNotNull(value, "value");
				this.channel = value;
				this.AssociationManager.Channel = value;
			}
		}

		/// <summary>
		/// Gets the security settings used by this Relying Party.
		/// </summary>
		public RelyingPartySecuritySettings SecuritySettings {
			get {
				Contract.Ensures(Contract.Result<RelyingPartySecuritySettings>() != null);
				return this.securitySettings;
			}

			internal set {
				Contract.Requires(value != null);
				ErrorUtilities.VerifyArgumentNotNull(value, "value");
				this.securitySettings = value;
				this.AssociationManager.SecuritySettings = value;
			}
		}

		/// <summary>
		/// Gets or sets the optional Provider Endpoint filter to use.
		/// </summary>
		/// <remarks>
		/// Provides a way to optionally filter the providers that may be used in authenticating a user.
		/// If provided, the delegate should return true to accept an endpoint, and false to reject it.
		/// If null, all identity providers will be accepted.  This is the default.
		/// </remarks>
		[EditorBrowsable(EditorBrowsableState.Advanced)]
		public EndpointSelector EndpointFilter { get; set; }

		/// <summary>
		/// Gets or sets the ordering routine that will determine which XRDS 
		/// Service element to try first 
		/// </summary>
		/// <value>Default is <see cref="DefaultEndpointOrder"/>.</value>
		/// <remarks>
		/// This may never be null.  To reset to default behavior this property 
		/// can be set to the value of <see cref="DefaultEndpointOrder"/>.
		/// </remarks>
		[EditorBrowsable(EditorBrowsableState.Advanced)]
		public Comparison<IXrdsProviderEndpoint> EndpointOrder {
			get {
				return this.endpointOrder;
			}

			set {
				Contract.Requires(value != null);
				ErrorUtilities.VerifyArgumentNotNull(value, "value");
				this.endpointOrder = value;
			}
		}

		/// <summary>
		/// Gets the extension factories.
		/// </summary>
		public IList<IOpenIdExtensionFactory> ExtensionFactories {
			get { return this.Channel.GetExtensionFactories(); }
		}

		/// <summary>
		/// Gets a list of custom behaviors to apply to OpenID actions.
		/// </summary>
		internal ICollection<IRelyingPartyBehavior> Behaviors {
			get { return this.behaviors; }
		}

		/// <summary>
		/// Gets a value indicating whether this Relying Party can sign its return_to
		/// parameter in outgoing authentication requests.
		/// </summary>
		internal bool CanSignCallbackArguments {
			get { return this.Channel.BindingElements.OfType<ReturnToSignatureBindingElement>().Any(); }
		}

		/// <summary>
		/// Gets the web request handler to use for discovery and the part of
		/// authentication where direct messages are sent to an untrusted remote party.
		/// </summary>
		internal IDirectWebRequestHandler WebRequestHandler {
			get { return this.Channel.WebRequestHandler; }
		}

		/// <summary>
		/// Gets the association manager.
		/// </summary>
		internal AssociationManager AssociationManager { get; private set; }

		/// <summary>
		/// Creates an authentication request to verify that a user controls
		/// some given Identifier.
		/// </summary>
		/// <param name="userSuppliedIdentifier">
		/// The Identifier supplied by the user.  This may be a URL, an XRI or i-name.
		/// </param>
		/// <param name="realm">
		/// The shorest URL that describes this relying party web site's address.
		/// For example, if your login page is found at https://www.example.com/login.aspx,
		/// your realm would typically be https://www.example.com/.
		/// </param>
		/// <param name="returnToUrl">
		/// The URL of the login page, or the page prepared to receive authentication 
		/// responses from the OpenID Provider.
		/// </param>
		/// <returns>
		/// An authentication request object to customize the request and generate
		/// an object to send to the user agent to initiate the authentication.
		/// </returns>
		/// <exception cref="ProtocolException">Thrown if no OpenID endpoint could be found.</exception>
		public IAuthenticationRequest CreateRequest(Identifier userSuppliedIdentifier, Realm realm, Uri returnToUrl) {
			Contract.Requires(userSuppliedIdentifier != null);
			Contract.Requires(realm != null);
			Contract.Requires(returnToUrl != null);
			Contract.Ensures(Contract.Result<IAuthenticationRequest>() != null);
			try {
				return this.CreateRequests(userSuppliedIdentifier, realm, returnToUrl).First();
			} catch (InvalidOperationException ex) {
				throw ErrorUtilities.Wrap(ex, OpenIdStrings.OpenIdEndpointNotFound);
			}
		}

		/// <summary>
		/// Creates an authentication request to verify that a user controls
		/// some given Identifier.
		/// </summary>
		/// <param name="userSuppliedIdentifier">
		/// The Identifier supplied by the user.  This may be a URL, an XRI or i-name.
		/// </param>
		/// <param name="realm">
		/// The shorest URL that describes this relying party web site's address.
		/// For example, if your login page is found at https://www.example.com/login.aspx,
		/// your realm would typically be https://www.example.com/.
		/// </param>
		/// <returns>
		/// An authentication request object that describes the HTTP response to
		/// send to the user agent to initiate the authentication.
		/// </returns>
		/// <remarks>
		/// <para>Requires an <see cref="HttpContext.Current">HttpContext.Current</see> context.</para>
		/// </remarks>
		/// <exception cref="ProtocolException">Thrown if no OpenID endpoint could be found.</exception>
		/// <exception cref="InvalidOperationException">Thrown if <see cref="HttpContext.Current">HttpContext.Current</see> == <c>null</c>.</exception>
		public IAuthenticationRequest CreateRequest(Identifier userSuppliedIdentifier, Realm realm) {
			Contract.Requires(userSuppliedIdentifier != null);
			Contract.Requires(realm != null);
			Contract.Ensures(Contract.Result<IAuthenticationRequest>() != null);
			try {
				return this.CreateRequests(userSuppliedIdentifier, realm).First();
			} catch (InvalidOperationException ex) {
				throw ErrorUtilities.Wrap(ex, OpenIdStrings.OpenIdEndpointNotFound);
			}
		}

		/// <summary>
		/// Creates an authentication request to verify that a user controls
		/// some given Identifier.
		/// </summary>
		/// <param name="userSuppliedIdentifier">
		/// The Identifier supplied by the user.  This may be a URL, an XRI or i-name.
		/// </param>
		/// <returns>
		/// An authentication request object that describes the HTTP response to
		/// send to the user agent to initiate the authentication.
		/// </returns>
		/// <remarks>
		/// <para>Requires an <see cref="HttpContext.Current">HttpContext.Current</see> context.</para>
		/// </remarks>
		/// <exception cref="ProtocolException">Thrown if no OpenID endpoint could be found.</exception>
		/// <exception cref="InvalidOperationException">Thrown if <see cref="HttpContext.Current">HttpContext.Current</see> == <c>null</c>.</exception>
		public IAuthenticationRequest CreateRequest(Identifier userSuppliedIdentifier) {
			Contract.Requires(userSuppliedIdentifier != null);
			Contract.Ensures(Contract.Result<IAuthenticationRequest>() != null);
			try {
				return this.CreateRequests(userSuppliedIdentifier).First();
			} catch (InvalidOperationException ex) {
				throw ErrorUtilities.Wrap(ex, OpenIdStrings.OpenIdEndpointNotFound);
			}
		}

		/// <summary>
<<<<<<< HEAD
=======
		/// Gets an authentication response from a Provider.
		/// </summary>
		/// <returns>The processed authentication response if there is any; <c>null</c> otherwise.</returns>
		/// <remarks>
		/// <para>Requires an <see cref="HttpContext.Current">HttpContext.Current</see> context.</para>
		/// </remarks>
		public IAuthenticationResponse GetResponse() {
			return this.GetResponse(this.Channel.GetRequestFromContext());
		}

		/// <summary>
		/// Gets an authentication response from a Provider.
		/// </summary>
		/// <param name="httpRequestInfo">The HTTP request that may be carrying an authentication response from the Provider.</param>
		/// <returns>The processed authentication response if there is any; <c>null</c> otherwise.</returns>
		public IAuthenticationResponse GetResponse(HttpRequestInfo httpRequestInfo) {
			Contract.Requires(httpRequestInfo != null);
			try {
				var message = this.Channel.ReadFromRequest(httpRequestInfo);
				PositiveAssertionResponse positiveAssertion;
				NegativeAssertionResponse negativeAssertion;
				if ((positiveAssertion = message as PositiveAssertionResponse) != null) {
					if (this.EndpointFilter != null) {
						// We need to make sure that this assertion is coming from an endpoint
						// that the host deems acceptable.
						var providerEndpoint = new SimpleXrdsProviderEndpoint(positiveAssertion);
						ErrorUtilities.VerifyProtocol(
							this.EndpointFilter(providerEndpoint),
							OpenIdStrings.PositiveAssertionFromNonWhitelistedProvider,
							providerEndpoint.Uri);
					}

					return new PositiveAuthenticationResponse(positiveAssertion, this);
				} else if ((negativeAssertion = message as NegativeAssertionResponse) != null) {
					return new NegativeAuthenticationResponse(negativeAssertion);
				} else if (message != null) {
					Logger.OpenId.WarnFormat("Received unexpected message type {0} when expecting an assertion message.", message.GetType().Name);
				}

				return null;
			} catch (ProtocolException ex) {
				return new FailedAuthenticationResponse(ex);
			}
		}

		#region IDisposable Members

		/// <summary>
		/// Performs application-defined tasks associated with freeing, releasing, or resetting unmanaged resources.
		/// </summary>
		public void Dispose() {
			this.Dispose(true);
			GC.SuppressFinalize(this);
		}

		#endregion

		/// <summary>
		/// Determines whether some parameter name belongs to OpenID or this library
		/// as a protocol or internal parameter name.
		/// </summary>
		/// <param name="parameterName">Name of the parameter.</param>
		/// <returns>
		/// 	<c>true</c> if the named parameter is a library- or protocol-specific parameter; otherwise, <c>false</c>.
		/// </returns>
		internal static bool IsOpenIdSupportingParameter(string parameterName) {
			Protocol protocol = Protocol.Default;
			return parameterName.StartsWith(protocol.openid.Prefix, StringComparison.OrdinalIgnoreCase)
				|| parameterName.StartsWith(OpenIdUtilities.CustomParameterPrefix, StringComparison.Ordinal);
		}

		/// <summary>
		/// Creates a relying party that does not verify incoming messages against
		/// nonce or association stores.  
		/// </summary>
		/// <returns>The instantiated <see cref="OpenIdRelyingParty"/>.</returns>
		/// <remarks>
		/// Useful for previewing messages while
		/// allowing them to be fully processed and verified later.
		/// </remarks>
		internal static OpenIdRelyingParty CreateNonVerifying() {
			OpenIdRelyingParty rp = new OpenIdRelyingParty();
			rp.Channel = OpenIdChannel.CreateNonVerifyingChannel();
			return rp;
		}

		/// <summary>
>>>>>>> 0488ebcf
		/// Generates the authentication requests that can satisfy the requirements of some OpenID Identifier.
		/// </summary>
		/// <param name="userSuppliedIdentifier">
		/// The Identifier supplied by the user.  This may be a URL, an XRI or i-name.
		/// </param>
		/// <param name="realm">
		/// The shorest URL that describes this relying party web site's address.
		/// For example, if your login page is found at https://www.example.com/login.aspx,
		/// your realm would typically be https://www.example.com/.
		/// </param>
		/// <param name="returnToUrl">
		/// The URL of the login page, or the page prepared to receive authentication 
		/// responses from the OpenID Provider.
		/// </param>
		/// <returns>
		/// A sequence of authentication requests, any of which constitutes a valid identity assertion on the Claimed Identifier.
		/// Never null, but may be empty.
		/// </returns>
		/// <remarks>
		/// <para>Any individual generated request can satisfy the authentication.  
		/// The generated requests are sorted in preferred order.
		/// Each request is generated as it is enumerated to.  Associations are created only as
		/// <see cref="IAuthenticationRequest.RedirectingResponse"/> is called.</para>
		/// <para>No exception is thrown if no OpenID endpoints were discovered.  
		/// An empty enumerable is returned instead.</para>
		/// </remarks>
		public IEnumerable<IAuthenticationRequest> CreateRequests(Identifier userSuppliedIdentifier, Realm realm, Uri returnToUrl) {
			Contract.Requires(userSuppliedIdentifier != null);
			Contract.Requires(realm != null);
			Contract.Requires(returnToUrl != null);
			Contract.Ensures(Contract.Result<IEnumerable<IAuthenticationRequest>>() != null);
			ErrorUtilities.VerifyArgumentNotNull(realm, "realm");
			ErrorUtilities.VerifyArgumentNotNull(returnToUrl, "returnToUrl");

			return AuthenticationRequest.Create(userSuppliedIdentifier, this, realm, returnToUrl, true).Cast<IAuthenticationRequest>();
		}

		/// <summary>
		/// Generates the authentication requests that can satisfy the requirements of some OpenID Identifier.
		/// </summary>
		/// <param name="userSuppliedIdentifier">
		/// The Identifier supplied by the user.  This may be a URL, an XRI or i-name.
		/// </param>
		/// <param name="realm">
		/// The shorest URL that describes this relying party web site's address.
		/// For example, if your login page is found at https://www.example.com/login.aspx,
		/// your realm would typically be https://www.example.com/.
		/// </param>
		/// <returns>
		/// A sequence of authentication requests, any of which constitutes a valid identity assertion on the Claimed Identifier.
		/// Never null, but may be empty.
		/// </returns>
		/// <remarks>
		/// <para>Any individual generated request can satisfy the authentication.  
		/// The generated requests are sorted in preferred order.
		/// Each request is generated as it is enumerated to.  Associations are created only as
		/// <see cref="IAuthenticationRequest.RedirectingResponse"/> is called.</para>
		/// <para>No exception is thrown if no OpenID endpoints were discovered.  
		/// An empty enumerable is returned instead.</para>
		/// <para>Requires an <see cref="HttpContext.Current">HttpContext.Current</see> context.</para>
		/// </remarks>
		/// <exception cref="InvalidOperationException">Thrown if <see cref="HttpContext.Current">HttpContext.Current</see> == <c>null</c>.</exception>
		public IEnumerable<IAuthenticationRequest> CreateRequests(Identifier userSuppliedIdentifier, Realm realm) {
			Contract.Requires(userSuppliedIdentifier != null);
			Contract.Requires(realm != null);
			Contract.Ensures(Contract.Result<IEnumerable<IAuthenticationRequest>>() != null);
			ErrorUtilities.VerifyHttpContext();

			// Build the return_to URL
			UriBuilder returnTo = new UriBuilder(this.Channel.GetRequestFromContext().UrlBeforeRewriting);

			// Trim off any parameters with an "openid." prefix, and a few known others
			// to avoid carrying state from a prior login attempt.
			returnTo.Query = string.Empty;
			NameValueCollection queryParams = this.Channel.GetRequestFromContext().QueryStringBeforeRewriting;
			var returnToParams = new Dictionary<string, string>(queryParams.Count);
			foreach (string key in queryParams) {
				if (!IsOpenIdSupportingParameter(key) && key != null) {
					returnToParams.Add(key, queryParams[key]);
				}
			}
			returnTo.AppendQueryArgs(returnToParams);

			return this.CreateRequests(userSuppliedIdentifier, realm, returnTo.Uri);
		}

		/// <summary>
		/// Generates the authentication requests that can satisfy the requirements of some OpenID Identifier.
		/// </summary>
		/// <param name="userSuppliedIdentifier">
		/// The Identifier supplied by the user.  This may be a URL, an XRI or i-name.
		/// </param>
		/// <returns>
		/// A sequence of authentication requests, any of which constitutes a valid identity assertion on the Claimed Identifier.
		/// Never null, but may be empty.
		/// </returns>
		/// <remarks>
		/// <para>Any individual generated request can satisfy the authentication.  
		/// The generated requests are sorted in preferred order.
		/// Each request is generated as it is enumerated to.  Associations are created only as
		/// <see cref="IAuthenticationRequest.RedirectingResponse"/> is called.</para>
		/// <para>No exception is thrown if no OpenID endpoints were discovered.  
		/// An empty enumerable is returned instead.</para>
		/// <para>Requires an <see cref="HttpContext.Current">HttpContext.Current</see> context.</para>
		/// </remarks>
		/// <exception cref="InvalidOperationException">Thrown if <see cref="HttpContext.Current">HttpContext.Current</see> == <c>null</c>.</exception>
		public IEnumerable<IAuthenticationRequest> CreateRequests(Identifier userSuppliedIdentifier) {
			Contract.Requires(userSuppliedIdentifier != null);
			Contract.Ensures(Contract.Result<IEnumerable<IAuthenticationRequest>>() != null);
			ErrorUtilities.VerifyHttpContext();

			// Build the realm URL
			UriBuilder realmUrl = new UriBuilder(this.Channel.GetRequestFromContext().UrlBeforeRewriting);
			realmUrl.Path = HttpContext.Current.Request.ApplicationPath;
			realmUrl.Query = null;
			realmUrl.Fragment = null;

			// For RP discovery, the realm url MUST NOT redirect.  To prevent this for 
			// virtual directory hosted apps, we need to make sure that the realm path ends
			// in a slash (since our calculation above guarantees it doesn't end in a specific
			// page like default.aspx).
			if (!realmUrl.Path.EndsWith("/", StringComparison.Ordinal)) {
				realmUrl.Path += "/";
			}

			return this.CreateRequests(userSuppliedIdentifier, new Realm(realmUrl.Uri));
		}

		/// <summary>
		/// Gets an authentication response from a Provider.
		/// </summary>
		/// <returns>The processed authentication response if there is any; <c>null</c> otherwise.</returns>
		/// <remarks>
		/// <para>Requires an <see cref="HttpContext.Current">HttpContext.Current</see> context.</para>
		/// </remarks>
		public IAuthenticationResponse GetResponse() {
			return this.GetResponse(this.Channel.GetRequestFromContext());
		}

		/// <summary>
		/// Gets an authentication response from a Provider.
		/// </summary>
		/// <param name="httpRequestInfo">The HTTP request that may be carrying an authentication response from the Provider.</param>
		/// <returns>The processed authentication response if there is any; <c>null</c> otherwise.</returns>
		public IAuthenticationResponse GetResponse(HttpRequestInfo httpRequestInfo) {
			Contract.Requires(httpRequestInfo != null);
			try {
				var message = this.Channel.ReadFromRequest(httpRequestInfo);
				PositiveAssertionResponse positiveAssertion;
				NegativeAssertionResponse negativeAssertion;
				IndirectSignedResponse positiveExtensionOnly;
				if ((positiveAssertion = message as PositiveAssertionResponse) != null) {
					var response = new PositiveAuthenticationResponse(positiveAssertion, this);
					foreach (var behavior in this.Behaviors) {
						behavior.OnIncomingPositiveAssertion(response);
					}

					return response;
				} else if ((positiveExtensionOnly = message as IndirectSignedResponse) != null) {
					return new PositiveAnonymousResponse(positiveExtensionOnly);
				} else if ((negativeAssertion = message as NegativeAssertionResponse) != null) {
					return new NegativeAuthenticationResponse(negativeAssertion);
				} else if (message != null) {
					Logger.OpenId.WarnFormat("Received unexpected message type {0} when expecting an assertion message.", message.GetType().Name);
				}

				return null;
			} catch (ProtocolException ex) {
				return new FailedAuthenticationResponse(ex);
			}
		}

		#region IDisposable Members

		/// <summary>
		/// Performs application-defined tasks associated with freeing, releasing, or resetting unmanaged resources.
		/// </summary>
		public void Dispose() {
			this.Dispose(true);
			GC.SuppressFinalize(this);
		}

		#endregion

		/// <summary>
		/// Determines whether some parameter name belongs to OpenID or this library
		/// as a protocol or internal parameter name.
		/// </summary>
		/// <param name="parameterName">Name of the parameter.</param>
		/// <returns>
		/// 	<c>true</c> if the named parameter is a library- or protocol-specific parameter; otherwise, <c>false</c>.
		/// </returns>
		internal static bool IsOpenIdSupportingParameter(string parameterName) {
			// Yes, it is possible with some query strings to have a null or empty parameter name
			if (string.IsNullOrEmpty(parameterName)) {
				return false;
			}

			Protocol protocol = Protocol.Default;
			return parameterName.StartsWith(protocol.openid.Prefix, StringComparison.OrdinalIgnoreCase)
				|| parameterName.StartsWith(OpenIdUtilities.CustomParameterPrefix, StringComparison.Ordinal);
		}

		/// <summary>
		/// Creates a relying party that does not verify incoming messages against
		/// nonce or association stores.  
		/// </summary>
		/// <returns>The instantiated <see cref="OpenIdRelyingParty"/>.</returns>
		/// <remarks>
		/// Useful for previewing messages while
		/// allowing them to be fully processed and verified later.
		/// </remarks>
		internal static OpenIdRelyingParty CreateNonVerifying() {
			OpenIdRelyingParty rp = new OpenIdRelyingParty();
			rp.Channel = OpenIdChannel.CreateNonVerifyingChannel();
			return rp;
		}

#if CONTRACTS_FULL
		/// <summary>
		/// Verifies conditions that should be true for any valid state of this object.
		/// </summary>
		[SuppressMessage("Microsoft.Performance", "CA1811:AvoidUncalledPrivateCode", Justification = "Called by code contracts.")]
		[ContractInvariantMethod]
		private void ObjectInvariant() {
			Contract.Invariant(this.SecuritySettings != null);
			Contract.Invariant(this.Channel != null);
		}
#endif

		/// <summary>
		/// Releases unmanaged and - optionally - managed resources
		/// </summary>
		/// <param name="disposing"><c>true</c> to release both managed and unmanaged resources; <c>false</c> to release only unmanaged resources.</param>
		private void Dispose(bool disposing) {
			if (disposing) {
				// Tear off the instance member as a local variable for thread safety.
				IDisposable disposableChannel = this.channel as IDisposable;
				if (disposableChannel != null) {
					disposableChannel.Dispose();
				}
			}
		}

		/// <summary>
		/// Called by derived classes when behaviors are added or removed.
		/// </summary>
		/// <param name="sender">The collection being modified.</param>
		/// <param name="e">The <see cref="System.Collections.Specialized.NotifyCollectionChangedEventArgs"/> instance containing the event data.</param>
		private void OnBehaviorsChanged(object sender, NotifyCollectionChangedEventArgs e) {
			foreach (IRelyingPartyBehavior profile in e.NewItems) {
				profile.ApplySecuritySettings(this.SecuritySettings);
			}
		}
	}
}<|MERGE_RESOLUTION|>--- conflicted
+++ resolved
@@ -339,8 +339,135 @@
 		}
 
 		/// <summary>
-<<<<<<< HEAD
-=======
+		/// Generates the authentication requests that can satisfy the requirements of some OpenID Identifier.
+		/// </summary>
+		/// <param name="userSuppliedIdentifier">
+		/// The Identifier supplied by the user.  This may be a URL, an XRI or i-name.
+		/// </param>
+		/// <param name="realm">
+		/// The shorest URL that describes this relying party web site's address.
+		/// For example, if your login page is found at https://www.example.com/login.aspx,
+		/// your realm would typically be https://www.example.com/.
+		/// </param>
+		/// <param name="returnToUrl">
+		/// The URL of the login page, or the page prepared to receive authentication 
+		/// responses from the OpenID Provider.
+		/// </param>
+		/// <returns>
+		/// A sequence of authentication requests, any of which constitutes a valid identity assertion on the Claimed Identifier.
+		/// Never null, but may be empty.
+		/// </returns>
+		/// <remarks>
+		/// <para>Any individual generated request can satisfy the authentication.  
+		/// The generated requests are sorted in preferred order.
+		/// Each request is generated as it is enumerated to.  Associations are created only as
+		/// <see cref="IAuthenticationRequest.RedirectingResponse"/> is called.</para>
+		/// <para>No exception is thrown if no OpenID endpoints were discovered.  
+		/// An empty enumerable is returned instead.</para>
+		/// </remarks>
+		public IEnumerable<IAuthenticationRequest> CreateRequests(Identifier userSuppliedIdentifier, Realm realm, Uri returnToUrl) {
+			Contract.Requires(userSuppliedIdentifier != null);
+			Contract.Requires(realm != null);
+			Contract.Requires(returnToUrl != null);
+			Contract.Ensures(Contract.Result<IEnumerable<IAuthenticationRequest>>() != null);
+			ErrorUtilities.VerifyArgumentNotNull(realm, "realm");
+			ErrorUtilities.VerifyArgumentNotNull(returnToUrl, "returnToUrl");
+
+			return AuthenticationRequest.Create(userSuppliedIdentifier, this, realm, returnToUrl, true).Cast<IAuthenticationRequest>();
+		}
+
+		/// <summary>
+		/// Generates the authentication requests that can satisfy the requirements of some OpenID Identifier.
+		/// </summary>
+		/// <param name="userSuppliedIdentifier">
+		/// The Identifier supplied by the user.  This may be a URL, an XRI or i-name.
+		/// </param>
+		/// <param name="realm">
+		/// The shorest URL that describes this relying party web site's address.
+		/// For example, if your login page is found at https://www.example.com/login.aspx,
+		/// your realm would typically be https://www.example.com/.
+		/// </param>
+		/// <returns>
+		/// A sequence of authentication requests, any of which constitutes a valid identity assertion on the Claimed Identifier.
+		/// Never null, but may be empty.
+		/// </returns>
+		/// <remarks>
+		/// <para>Any individual generated request can satisfy the authentication.  
+		/// The generated requests are sorted in preferred order.
+		/// Each request is generated as it is enumerated to.  Associations are created only as
+		/// <see cref="IAuthenticationRequest.RedirectingResponse"/> is called.</para>
+		/// <para>No exception is thrown if no OpenID endpoints were discovered.  
+		/// An empty enumerable is returned instead.</para>
+		/// <para>Requires an <see cref="HttpContext.Current">HttpContext.Current</see> context.</para>
+		/// </remarks>
+		/// <exception cref="InvalidOperationException">Thrown if <see cref="HttpContext.Current">HttpContext.Current</see> == <c>null</c>.</exception>
+		public IEnumerable<IAuthenticationRequest> CreateRequests(Identifier userSuppliedIdentifier, Realm realm) {
+			Contract.Requires(userSuppliedIdentifier != null);
+			Contract.Requires(realm != null);
+			Contract.Ensures(Contract.Result<IEnumerable<IAuthenticationRequest>>() != null);
+			ErrorUtilities.VerifyHttpContext();
+
+			// Build the return_to URL
+			UriBuilder returnTo = new UriBuilder(this.Channel.GetRequestFromContext().UrlBeforeRewriting);
+
+			// Trim off any parameters with an "openid." prefix, and a few known others
+			// to avoid carrying state from a prior login attempt.
+			returnTo.Query = string.Empty;
+			NameValueCollection queryParams = this.Channel.GetRequestFromContext().QueryStringBeforeRewriting;
+			var returnToParams = new Dictionary<string, string>(queryParams.Count);
+			foreach (string key in queryParams) {
+				if (!IsOpenIdSupportingParameter(key) && key != null) {
+					returnToParams.Add(key, queryParams[key]);
+				}
+			}
+			returnTo.AppendQueryArgs(returnToParams);
+
+			return this.CreateRequests(userSuppliedIdentifier, realm, returnTo.Uri);
+		}
+
+		/// <summary>
+		/// Generates the authentication requests that can satisfy the requirements of some OpenID Identifier.
+		/// </summary>
+		/// <param name="userSuppliedIdentifier">
+		/// The Identifier supplied by the user.  This may be a URL, an XRI or i-name.
+		/// </param>
+		/// <returns>
+		/// A sequence of authentication requests, any of which constitutes a valid identity assertion on the Claimed Identifier.
+		/// Never null, but may be empty.
+		/// </returns>
+		/// <remarks>
+		/// <para>Any individual generated request can satisfy the authentication.  
+		/// The generated requests are sorted in preferred order.
+		/// Each request is generated as it is enumerated to.  Associations are created only as
+		/// <see cref="IAuthenticationRequest.RedirectingResponse"/> is called.</para>
+		/// <para>No exception is thrown if no OpenID endpoints were discovered.  
+		/// An empty enumerable is returned instead.</para>
+		/// <para>Requires an <see cref="HttpContext.Current">HttpContext.Current</see> context.</para>
+		/// </remarks>
+		/// <exception cref="InvalidOperationException">Thrown if <see cref="HttpContext.Current">HttpContext.Current</see> == <c>null</c>.</exception>
+		public IEnumerable<IAuthenticationRequest> CreateRequests(Identifier userSuppliedIdentifier) {
+			Contract.Requires(userSuppliedIdentifier != null);
+			Contract.Ensures(Contract.Result<IEnumerable<IAuthenticationRequest>>() != null);
+			ErrorUtilities.VerifyHttpContext();
+
+			// Build the realm URL
+			UriBuilder realmUrl = new UriBuilder(this.Channel.GetRequestFromContext().UrlBeforeRewriting);
+			realmUrl.Path = HttpContext.Current.Request.ApplicationPath;
+			realmUrl.Query = null;
+			realmUrl.Fragment = null;
+
+			// For RP discovery, the realm url MUST NOT redirect.  To prevent this for 
+			// virtual directory hosted apps, we need to make sure that the realm path ends
+			// in a slash (since our calculation above guarantees it doesn't end in a specific
+			// page like default.aspx).
+			if (!realmUrl.Path.EndsWith("/", StringComparison.Ordinal)) {
+				realmUrl.Path += "/";
+			}
+
+			return this.CreateRequests(userSuppliedIdentifier, new Realm(realmUrl.Uri));
+		}
+
+		/// <summary>
 		/// Gets an authentication response from a Provider.
 		/// </summary>
 		/// <returns>The processed authentication response if there is any; <c>null</c> otherwise.</returns>
@@ -362,6 +489,7 @@
 				var message = this.Channel.ReadFromRequest(httpRequestInfo);
 				PositiveAssertionResponse positiveAssertion;
 				NegativeAssertionResponse negativeAssertion;
+				IndirectSignedResponse positiveExtensionOnly;
 				if ((positiveAssertion = message as PositiveAssertionResponse) != null) {
 					if (this.EndpointFilter != null) {
 						// We need to make sure that this assertion is coming from an endpoint
@@ -373,214 +501,6 @@
 							providerEndpoint.Uri);
 					}
 
-					return new PositiveAuthenticationResponse(positiveAssertion, this);
-				} else if ((negativeAssertion = message as NegativeAssertionResponse) != null) {
-					return new NegativeAuthenticationResponse(negativeAssertion);
-				} else if (message != null) {
-					Logger.OpenId.WarnFormat("Received unexpected message type {0} when expecting an assertion message.", message.GetType().Name);
-				}
-
-				return null;
-			} catch (ProtocolException ex) {
-				return new FailedAuthenticationResponse(ex);
-			}
-		}
-
-		#region IDisposable Members
-
-		/// <summary>
-		/// Performs application-defined tasks associated with freeing, releasing, or resetting unmanaged resources.
-		/// </summary>
-		public void Dispose() {
-			this.Dispose(true);
-			GC.SuppressFinalize(this);
-		}
-
-		#endregion
-
-		/// <summary>
-		/// Determines whether some parameter name belongs to OpenID or this library
-		/// as a protocol or internal parameter name.
-		/// </summary>
-		/// <param name="parameterName">Name of the parameter.</param>
-		/// <returns>
-		/// 	<c>true</c> if the named parameter is a library- or protocol-specific parameter; otherwise, <c>false</c>.
-		/// </returns>
-		internal static bool IsOpenIdSupportingParameter(string parameterName) {
-			Protocol protocol = Protocol.Default;
-			return parameterName.StartsWith(protocol.openid.Prefix, StringComparison.OrdinalIgnoreCase)
-				|| parameterName.StartsWith(OpenIdUtilities.CustomParameterPrefix, StringComparison.Ordinal);
-		}
-
-		/// <summary>
-		/// Creates a relying party that does not verify incoming messages against
-		/// nonce or association stores.  
-		/// </summary>
-		/// <returns>The instantiated <see cref="OpenIdRelyingParty"/>.</returns>
-		/// <remarks>
-		/// Useful for previewing messages while
-		/// allowing them to be fully processed and verified later.
-		/// </remarks>
-		internal static OpenIdRelyingParty CreateNonVerifying() {
-			OpenIdRelyingParty rp = new OpenIdRelyingParty();
-			rp.Channel = OpenIdChannel.CreateNonVerifyingChannel();
-			return rp;
-		}
-
-		/// <summary>
->>>>>>> 0488ebcf
-		/// Generates the authentication requests that can satisfy the requirements of some OpenID Identifier.
-		/// </summary>
-		/// <param name="userSuppliedIdentifier">
-		/// The Identifier supplied by the user.  This may be a URL, an XRI or i-name.
-		/// </param>
-		/// <param name="realm">
-		/// The shorest URL that describes this relying party web site's address.
-		/// For example, if your login page is found at https://www.example.com/login.aspx,
-		/// your realm would typically be https://www.example.com/.
-		/// </param>
-		/// <param name="returnToUrl">
-		/// The URL of the login page, or the page prepared to receive authentication 
-		/// responses from the OpenID Provider.
-		/// </param>
-		/// <returns>
-		/// A sequence of authentication requests, any of which constitutes a valid identity assertion on the Claimed Identifier.
-		/// Never null, but may be empty.
-		/// </returns>
-		/// <remarks>
-		/// <para>Any individual generated request can satisfy the authentication.  
-		/// The generated requests are sorted in preferred order.
-		/// Each request is generated as it is enumerated to.  Associations are created only as
-		/// <see cref="IAuthenticationRequest.RedirectingResponse"/> is called.</para>
-		/// <para>No exception is thrown if no OpenID endpoints were discovered.  
-		/// An empty enumerable is returned instead.</para>
-		/// </remarks>
-		public IEnumerable<IAuthenticationRequest> CreateRequests(Identifier userSuppliedIdentifier, Realm realm, Uri returnToUrl) {
-			Contract.Requires(userSuppliedIdentifier != null);
-			Contract.Requires(realm != null);
-			Contract.Requires(returnToUrl != null);
-			Contract.Ensures(Contract.Result<IEnumerable<IAuthenticationRequest>>() != null);
-			ErrorUtilities.VerifyArgumentNotNull(realm, "realm");
-			ErrorUtilities.VerifyArgumentNotNull(returnToUrl, "returnToUrl");
-
-			return AuthenticationRequest.Create(userSuppliedIdentifier, this, realm, returnToUrl, true).Cast<IAuthenticationRequest>();
-		}
-
-		/// <summary>
-		/// Generates the authentication requests that can satisfy the requirements of some OpenID Identifier.
-		/// </summary>
-		/// <param name="userSuppliedIdentifier">
-		/// The Identifier supplied by the user.  This may be a URL, an XRI or i-name.
-		/// </param>
-		/// <param name="realm">
-		/// The shorest URL that describes this relying party web site's address.
-		/// For example, if your login page is found at https://www.example.com/login.aspx,
-		/// your realm would typically be https://www.example.com/.
-		/// </param>
-		/// <returns>
-		/// A sequence of authentication requests, any of which constitutes a valid identity assertion on the Claimed Identifier.
-		/// Never null, but may be empty.
-		/// </returns>
-		/// <remarks>
-		/// <para>Any individual generated request can satisfy the authentication.  
-		/// The generated requests are sorted in preferred order.
-		/// Each request is generated as it is enumerated to.  Associations are created only as
-		/// <see cref="IAuthenticationRequest.RedirectingResponse"/> is called.</para>
-		/// <para>No exception is thrown if no OpenID endpoints were discovered.  
-		/// An empty enumerable is returned instead.</para>
-		/// <para>Requires an <see cref="HttpContext.Current">HttpContext.Current</see> context.</para>
-		/// </remarks>
-		/// <exception cref="InvalidOperationException">Thrown if <see cref="HttpContext.Current">HttpContext.Current</see> == <c>null</c>.</exception>
-		public IEnumerable<IAuthenticationRequest> CreateRequests(Identifier userSuppliedIdentifier, Realm realm) {
-			Contract.Requires(userSuppliedIdentifier != null);
-			Contract.Requires(realm != null);
-			Contract.Ensures(Contract.Result<IEnumerable<IAuthenticationRequest>>() != null);
-			ErrorUtilities.VerifyHttpContext();
-
-			// Build the return_to URL
-			UriBuilder returnTo = new UriBuilder(this.Channel.GetRequestFromContext().UrlBeforeRewriting);
-
-			// Trim off any parameters with an "openid." prefix, and a few known others
-			// to avoid carrying state from a prior login attempt.
-			returnTo.Query = string.Empty;
-			NameValueCollection queryParams = this.Channel.GetRequestFromContext().QueryStringBeforeRewriting;
-			var returnToParams = new Dictionary<string, string>(queryParams.Count);
-			foreach (string key in queryParams) {
-				if (!IsOpenIdSupportingParameter(key) && key != null) {
-					returnToParams.Add(key, queryParams[key]);
-				}
-			}
-			returnTo.AppendQueryArgs(returnToParams);
-
-			return this.CreateRequests(userSuppliedIdentifier, realm, returnTo.Uri);
-		}
-
-		/// <summary>
-		/// Generates the authentication requests that can satisfy the requirements of some OpenID Identifier.
-		/// </summary>
-		/// <param name="userSuppliedIdentifier">
-		/// The Identifier supplied by the user.  This may be a URL, an XRI or i-name.
-		/// </param>
-		/// <returns>
-		/// A sequence of authentication requests, any of which constitutes a valid identity assertion on the Claimed Identifier.
-		/// Never null, but may be empty.
-		/// </returns>
-		/// <remarks>
-		/// <para>Any individual generated request can satisfy the authentication.  
-		/// The generated requests are sorted in preferred order.
-		/// Each request is generated as it is enumerated to.  Associations are created only as
-		/// <see cref="IAuthenticationRequest.RedirectingResponse"/> is called.</para>
-		/// <para>No exception is thrown if no OpenID endpoints were discovered.  
-		/// An empty enumerable is returned instead.</para>
-		/// <para>Requires an <see cref="HttpContext.Current">HttpContext.Current</see> context.</para>
-		/// </remarks>
-		/// <exception cref="InvalidOperationException">Thrown if <see cref="HttpContext.Current">HttpContext.Current</see> == <c>null</c>.</exception>
-		public IEnumerable<IAuthenticationRequest> CreateRequests(Identifier userSuppliedIdentifier) {
-			Contract.Requires(userSuppliedIdentifier != null);
-			Contract.Ensures(Contract.Result<IEnumerable<IAuthenticationRequest>>() != null);
-			ErrorUtilities.VerifyHttpContext();
-
-			// Build the realm URL
-			UriBuilder realmUrl = new UriBuilder(this.Channel.GetRequestFromContext().UrlBeforeRewriting);
-			realmUrl.Path = HttpContext.Current.Request.ApplicationPath;
-			realmUrl.Query = null;
-			realmUrl.Fragment = null;
-
-			// For RP discovery, the realm url MUST NOT redirect.  To prevent this for 
-			// virtual directory hosted apps, we need to make sure that the realm path ends
-			// in a slash (since our calculation above guarantees it doesn't end in a specific
-			// page like default.aspx).
-			if (!realmUrl.Path.EndsWith("/", StringComparison.Ordinal)) {
-				realmUrl.Path += "/";
-			}
-
-			return this.CreateRequests(userSuppliedIdentifier, new Realm(realmUrl.Uri));
-		}
-
-		/// <summary>
-		/// Gets an authentication response from a Provider.
-		/// </summary>
-		/// <returns>The processed authentication response if there is any; <c>null</c> otherwise.</returns>
-		/// <remarks>
-		/// <para>Requires an <see cref="HttpContext.Current">HttpContext.Current</see> context.</para>
-		/// </remarks>
-		public IAuthenticationResponse GetResponse() {
-			return this.GetResponse(this.Channel.GetRequestFromContext());
-		}
-
-		/// <summary>
-		/// Gets an authentication response from a Provider.
-		/// </summary>
-		/// <param name="httpRequestInfo">The HTTP request that may be carrying an authentication response from the Provider.</param>
-		/// <returns>The processed authentication response if there is any; <c>null</c> otherwise.</returns>
-		public IAuthenticationResponse GetResponse(HttpRequestInfo httpRequestInfo) {
-			Contract.Requires(httpRequestInfo != null);
-			try {
-				var message = this.Channel.ReadFromRequest(httpRequestInfo);
-				PositiveAssertionResponse positiveAssertion;
-				NegativeAssertionResponse negativeAssertion;
-				IndirectSignedResponse positiveExtensionOnly;
-				if ((positiveAssertion = message as PositiveAssertionResponse) != null) {
 					var response = new PositiveAuthenticationResponse(positiveAssertion, this);
 					foreach (var behavior in this.Behaviors) {
 						behavior.OnIncomingPositiveAssertion(response);
