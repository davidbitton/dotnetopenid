﻿//-----------------------------------------------------------------------
// <copyright file="OpenIdRelyingPartyAjaxControlBase.cs" company="Andrew Arnott">
//     Copyright (c) Andrew Arnott. All rights reserved.
// </copyright>
//-----------------------------------------------------------------------

[assembly: System.Web.UI.WebResource(DotNetOpenAuth.OpenId.RelyingParty.OpenIdRelyingPartyAjaxControlBase.EmbeddedAjaxJavascriptResource, "text/javascript")]

namespace DotNetOpenAuth.OpenId.RelyingParty {
	using System;
	using System.Collections.Generic;
	using System.ComponentModel;
	using System.Diagnostics.CodeAnalysis;
	using System.Diagnostics.Contracts;
	using System.Globalization;
	using System.Linq;
	using System.Text;
	using System.Web;
	using System.Web.UI;
	using DotNetOpenAuth.Configuration;
	using DotNetOpenAuth.Messaging;
	using DotNetOpenAuth.OpenId.Extensions;

	/// <summary>
	/// A common base class for OpenID Relying Party controls.
	/// </summary>
	public abstract class OpenIdRelyingPartyAjaxControlBase : OpenIdRelyingPartyControlBase, ICallbackEventHandler {
		/// <summary>
		/// The manifest resource name of the javascript file to include on the hosting page.
		/// </summary>
		internal const string EmbeddedAjaxJavascriptResource = Util.DefaultNamespace + ".OpenId.RelyingParty.OpenIdRelyingPartyAjaxControlBase.js";

		/// <summary>
		/// The name of the javascript function that will initiate a synchronous callback.
		/// </summary>
		protected const string CallbackJSFunction = "window.dnoa_internal.callback";

		/// <summary>
		/// The name of the javascript function that will initiate an asynchronous callback.
		/// </summary>
		protected const string CallbackJSFunctionAsync = "window.dnoa_internal.callbackAsync";

		/// <summary>
		/// The name of the javascript field that stores the maximum time a positive assertion is
		/// good for before it must be refreshed.
		/// </summary>
		private const string MaxPositiveAssertionLifetimeJsName = "window.dnoa_internal.maxPositiveAssertionLifetime";

		/// <summary>
		/// The "dnoa.op_endpoint" string.
		/// </summary>
		private const string OPEndpointParameterName = OpenIdUtilities.CustomParameterPrefix + "op_endpoint";

		/// <summary>
		/// The "dnoa.claimed_id" string.
		/// </summary>
		private const string ClaimedIdParameterName = OpenIdUtilities.CustomParameterPrefix + "claimed_id";

		#region Property viewstate keys

		/// <summary>
		/// The viewstate key to use for storing the value of a successful authentication.
		/// </summary>
		private const string AuthDataViewStateKey = "AuthData";

		/// <summary>
		/// The viewstate key to use for storing the value of the <see cref="AuthenticationResponse"/> property.
		/// </summary>
		private const string AuthenticationResponseViewStateKey = "AuthenticationResponse";

		/// <summary>
		/// The viewstate key to use for storing the value of the <see cref="AuthenticationProcessedAlready"/> property.
		/// </summary>
		private const string AuthenticationProcessedAlreadyViewStateKey = "AuthenticationProcessedAlready";

		#endregion

		/// <summary>
		/// Backing field for the <see cref="RelyingPartyNonVerifying"/> property.
		/// </summary>
		private static OpenIdRelyingParty relyingPartyNonVerifying;

		/// <summary>
		/// The authentication response that just came in.
		/// </summary>
		private IAuthenticationResponse authenticationResponse;

		/// <summary>
		/// Stores the result of an AJAX discovery request while it is waiting
		/// to be picked up by ASP.NET on the way down to the user agent.
		/// </summary>
		private string discoveryResult;

		/// <summary>
		/// A dictionary of extension response types and the javascript member 
		/// name to map them to on the user agent.
		/// </summary>
		private Dictionary<Type, string> clientScriptExtensions = new Dictionary<Type, string>();

		/// <summary>
		/// Initializes a new instance of the <see cref="OpenIdRelyingPartyAjaxControlBase"/> class.
		/// </summary>
		protected OpenIdRelyingPartyAjaxControlBase() {
			// The AJAX login style always uses popups (or invisible iframes).
			base.Popup = PopupBehavior.Always;

			// The expected use case for the AJAX login box is for comments... not logging in.
			this.LogOnMode = LogOnSiteNotification.None;
		}

		/// <summary>
		/// Fired when a Provider sends back a positive assertion to this control,
		/// but the authentication has not yet been verified.
		/// </summary>
		/// <remarks>
		/// <b>No security critical decisions should be made within event handlers
		/// for this event</b> as the authenticity of the assertion has not been
		/// verified yet.  All security related code should go in the event handler
		/// for the <see cref="OpenIdRelyingPartyControlBase.LoggedIn"/> event.
		/// </remarks>
		[Description("Fired when a Provider sends back a positive assertion to this control, but the authentication has not yet been verified.")]
		public event EventHandler<OpenIdEventArgs> UnconfirmedPositiveAssertion;

		/// <summary>
		/// Gets or sets a value indicating when to use a popup window to complete the login experience.
		/// </summary>
		/// <value>The default value is <see cref="PopupBehavior.Never"/>.</value>
		[Bindable(false), Browsable(false)]
		public override PopupBehavior Popup {
			get { return base.Popup; }
			set { ErrorUtilities.VerifySupported(value == base.Popup, OpenIdStrings.PropertyValueNotSupported); }
		}

		/// <summary>
		/// Gets the completed authentication response.
		/// </summary>
		public IAuthenticationResponse AuthenticationResponse {
			get {
				if (this.authenticationResponse == null) {
					// We will either validate a new response and return a live AuthenticationResponse
					// or we will try to deserialize a previous IAuthenticationResponse (snapshot)
					// from viewstate and return that.
					IAuthenticationResponse viewstateResponse = this.ViewState[AuthenticationResponseViewStateKey] as IAuthenticationResponse;
					string viewstateAuthData = this.ViewState[AuthDataViewStateKey] as string;
					string formAuthData = this.Page.Request.Form[this.OpenIdAuthDataFormKey];

					// First see if there is fresh auth data to be processed into a response.
					if (!string.IsNullOrEmpty(formAuthData) && !string.Equals(viewstateAuthData, formAuthData, StringComparison.Ordinal)) {
						this.ViewState[AuthDataViewStateKey] = formAuthData;

						Uri authUri = new Uri(formAuthData);
						HttpRequestInfo clientResponseInfo = new HttpRequestInfo {
							UrlBeforeRewriting = authUri,
						};

						this.authenticationResponse = this.RelyingParty.GetResponse(clientResponseInfo);
						this.AuthenticationProcessedAlready = false;

						// Save out the authentication response to viewstate so we can find it on
						// a subsequent postback.
						this.ViewState[AuthenticationResponseViewStateKey] = new PositiveAuthenticationResponseSnapshot(this.authenticationResponse);
					} else {
						this.authenticationResponse = viewstateResponse;
					}
				}

				return this.authenticationResponse;
			}
		}

		/// <summary>
		/// Gets the name of the open id auth data form key (for the value as stored at the user agent as a FORM field).
		/// </summary>
		/// <value>Usually a concatenation of the control's name and <c>"_openidAuthData"</c>.</value>
		protected abstract string OpenIdAuthDataFormKey { get; }

		/// <summary>
		/// Gets the relying party to use when verification of incoming messages is NOT wanted.
		/// </summary>
		private static OpenIdRelyingParty RelyingPartyNonVerifying {
			get {
				if (relyingPartyNonVerifying == null) {
					relyingPartyNonVerifying = OpenIdRelyingParty.CreateNonVerifying();
				}
				return relyingPartyNonVerifying;
			}
		}

		/// <summary>
		/// Gets or sets a value indicating whether an authentication in the page's view state
		/// has already been processed and appropriate events fired.
		/// </summary>
		private bool AuthenticationProcessedAlready {
			get { return (bool)(ViewState[AuthenticationProcessedAlreadyViewStateKey] ?? false); }
			set { ViewState[AuthenticationProcessedAlreadyViewStateKey] = value; }
		}

		/// <summary>
		/// Allows an OpenID extension to read data out of an unverified positive authentication assertion
		/// and send it down to the client browser so that Javascript running on the page can perform
		/// some preprocessing on the extension data.
		/// </summary>
		/// <typeparam name="T">The extension <i>response</i> type that will read data from the assertion.</typeparam>
		/// <param name="propertyName">The property name on the openid_identifier input box object that will be used to store the extension data.  For example: sreg</param>
		/// <remarks>
		/// This method should be called from the <see cref="UnconfirmedPositiveAssertion"/> event handler.
		/// </remarks>
		[SuppressMessage("Microsoft.Design", "CA1004:GenericMethodsShouldProvideTypeParameter", Justification = "By design")]
		public void RegisterClientScriptExtension<T>(string propertyName) where T : IClientScriptExtensionResponse {
			Contract.Requires<ArgumentException>(!string.IsNullOrEmpty(propertyName));
			ErrorUtilities.VerifyArgumentNamed(!this.clientScriptExtensions.ContainsValue(propertyName), "propertyName", OpenIdStrings.ClientScriptExtensionPropertyNameCollision, propertyName);
			foreach (var ext in this.clientScriptExtensions.Keys) {
				ErrorUtilities.VerifyArgument(ext != typeof(T), OpenIdStrings.ClientScriptExtensionTypeCollision, typeof(T).FullName);
			}
			this.clientScriptExtensions.Add(typeof(T), propertyName);
		}

		#region ICallbackEventHandler Members

		/// <summary>
		/// Returns the result of discovery on some Identifier passed to <see cref="ICallbackEventHandler.RaiseCallbackEvent"/>.
		/// </summary>
		/// <returns>The result of the callback.</returns>
		/// <value>A whitespace delimited list of URLs that can be used to initiate authentication.</value>
		string ICallbackEventHandler.GetCallbackResult() {
			return this.GetCallbackResult();
		}

		/// <summary>
		/// Performs discovery on some OpenID Identifier.  Called directly from the user agent via
		/// AJAX callback mechanisms.
		/// </summary>
		/// <param name="eventArgument">The identifier to perform discovery on.</param>
		[SuppressMessage("Microsoft.Design", "CA1030:UseEventsWhereAppropriate", Justification = "We want to preserve the signature of the interface.")]
		void ICallbackEventHandler.RaiseCallbackEvent(string eventArgument) {
			this.RaiseCallbackEvent(eventArgument);
		}

		#endregion

		/// <summary>
		/// Returns the results of a callback event that targets a control.
		/// </summary>
		/// <returns>The result of the callback.</returns>
		[SuppressMessage("Microsoft.Design", "CA1024:UsePropertiesWhereAppropriate", Justification = "We want to preserve the signature of the interface.")]
		protected virtual string GetCallbackResult() {
			this.Page.Response.ContentType = "text/javascript";
			return this.discoveryResult;
		}

		/// <summary>
		/// Processes a callback event that targets a control.
		/// </summary>
		/// <param name="eventArgument">A string that represents an event argument to pass to the event handler.</param>
		[SuppressMessage("Microsoft.Design", "CA1030:UseEventsWhereAppropriate", Justification = "We want to preserve the signature of the interface.")]
		protected virtual void RaiseCallbackEvent(string eventArgument) {
			string userSuppliedIdentifier = eventArgument;

			ErrorUtilities.VerifyNonZeroLength(userSuppliedIdentifier, "userSuppliedIdentifier");
			Logger.OpenId.InfoFormat("AJAX discovery on {0} requested.", userSuppliedIdentifier);

			this.Identifier = userSuppliedIdentifier;
			this.discoveryResult = this.SerializeDiscoveryAsJson(this.Identifier);
		}

		/// <summary>
		/// Pre-discovers an identifier and makes the results available to the
		/// user agent for javascript as soon as the page loads.
		/// </summary>
		/// <param name="identifier">The identifier.</param>
		protected void PreloadDiscovery(Identifier identifier) {
			this.PreloadDiscovery(new[] { identifier });
		}

		/// <summary>
		/// Pre-discovers a given set of identifiers and makes the results available to the
		/// user agent for javascript as soon as the page loads.
		/// </summary>
		/// <param name="identifiers">The identifiers to perform discovery on.</param>
		protected void PreloadDiscovery(IEnumerable<Identifier> identifiers) {
			string discoveryResults = this.SerializeDiscoveryAsJson(identifiers);
			string script = "window.dnoa_internal.loadPreloadedDiscoveryResults(" + discoveryResults + ");";
			this.Page.ClientScript.RegisterClientScriptBlock(typeof(OpenIdRelyingPartyAjaxControlBase), this.ClientID, script, true);
		}

		/// <summary>
		/// Fires the <see cref="UnconfirmedPositiveAssertion"/> event.
		/// </summary>
		protected virtual void OnUnconfirmedPositiveAssertion() {
			var unconfirmedPositiveAssertion = this.UnconfirmedPositiveAssertion;
			if (unconfirmedPositiveAssertion != null) {
				unconfirmedPositiveAssertion(this, null);
			}
		}

		/// <summary>
		/// Raises the <see cref="E:Load"/> event.
		/// </summary>
		/// <param name="e">The <see cref="System.EventArgs"/> instance containing the event data.</param>
		protected override void OnLoad(EventArgs e) {
			base.OnLoad(e);

			// Our parent control ignores all OpenID messages included in a postback,
			// but our AJAX controls hide an old OpenID message in a postback payload,
			// so we deserialize it and process it when appropriate.
			if (this.Page.IsPostBack) {
				if (this.AuthenticationResponse != null && !this.AuthenticationProcessedAlready) {
					// Only process messages targeted at this control.
					// Note that Stateless mode causes no receiver to be indicated.
					string receiver = this.AuthenticationResponse.GetUntrustedCallbackArgument(ReturnToReceivingControlId);
					if (receiver == null || receiver == this.ClientID) {
						this.ProcessResponse(this.AuthenticationResponse);
						this.AuthenticationProcessedAlready = true;
					}
				}
			}
		}

		/// <summary>
		/// Called when the <see cref="Identifier"/> property is changed.
		/// </summary>
		protected override void OnIdentifierChanged() {
			base.OnIdentifierChanged();

			// Since the identifier changed, make sure we reset any cached authentication on the user agent.
			this.ViewState.Remove(AuthDataViewStateKey);
		}

		/// <summary>
		/// Creates the authentication requests for a given user-supplied Identifier.
		/// </summary>
<<<<<<< HEAD
		/// <param name="identifier">The identifier to create a request for.</param>
		/// <returns>
		/// A sequence of authentication requests, any one of which may be
		/// used to determine the user's control of the <see cref="IAuthenticationRequest.ClaimedIdentifier"/>.
		/// </returns>
		protected override IEnumerable<IAuthenticationRequest> CreateRequests(Identifier identifier) {
			ErrorUtilities.VerifyArgumentNotNull(identifier, "identifier");

=======
		/// <returns>A sequence of authentication requests, any one of which may be 
		/// used to determine the user's control of the <see cref="IAuthenticationRequest.ClaimedIdentifier"/>.</returns>
		protected override IEnumerable<IAuthenticationRequest> CreateRequests() {
>>>>>>> 55d6e4be
			// We delegate all our logic to another method, since invoking base. methods
			// within an iterator method results in unverifiable code.
			return this.CreateRequestsCore(base.CreateRequests(identifier));
		}

		/// <summary>
		/// Raises the <see cref="E:System.Web.UI.Control.PreRender"/> event.
		/// </summary>
		/// <param name="e">An <see cref="T:System.EventArgs"/> object that contains the event data.</param>
		protected override void OnPreRender(EventArgs e) {
			base.OnPreRender(e);

			this.SetWebAppPathOnUserAgent();
			this.Page.ClientScript.RegisterClientScriptResource(typeof(OpenIdRelyingPartyAjaxControlBase), EmbeddedAjaxJavascriptResource);

			StringBuilder initScript = new StringBuilder();

			initScript.AppendLine(CallbackJSFunctionAsync + " = " + this.GetJsCallbackConvenienceFunction(true));
			initScript.AppendLine(CallbackJSFunction + " = " + this.GetJsCallbackConvenienceFunction(false));

			// Positive assertions can last no longer than this library is willing to consider them valid,
			// and when they come with OP private associations they last no longer than the OP is willing
			// to consider them valid.  We assume the OP will hold them valid for at least five minutes.
			double assertionLifetimeInMilliseconds = Math.Min(TimeSpan.FromMinutes(5).TotalMilliseconds, Math.Min(DotNetOpenAuthSection.Configuration.OpenId.MaxAuthenticationTime.TotalMilliseconds, DotNetOpenAuthSection.Configuration.Messaging.MaximumMessageLifetime.TotalMilliseconds));
			initScript.AppendLine(MaxPositiveAssertionLifetimeJsName + " = " + assertionLifetimeInMilliseconds.ToString(CultureInfo.InvariantCulture) + ";");

			this.Page.ClientScript.RegisterClientScriptBlock(typeof(OpenIdRelyingPartyControlBase), "initializer", initScript.ToString(), true);
		}

		/// <summary>
		/// Sends server control content to a provided <see cref="T:System.Web.UI.HtmlTextWriter"/> object, which writes the content to be rendered on the client.
		/// </summary>
		/// <param name="writer">The <see cref="T:System.Web.UI.HtmlTextWriter"/> object that receives the server control content.</param>
		protected override void Render(HtmlTextWriter writer) {
			base.Render(writer);

			// Emit a hidden field to let the javascript on the user agent know if an
			// authentication has already successfully taken place.
			string viewstateAuthData = this.ViewState[AuthDataViewStateKey] as string;
			if (!string.IsNullOrEmpty(viewstateAuthData)) {
				writer.AddAttribute(HtmlTextWriterAttribute.Name, this.OpenIdAuthDataFormKey);
				writer.AddAttribute(HtmlTextWriterAttribute.Value, viewstateAuthData, true);
				writer.AddAttribute(HtmlTextWriterAttribute.Type, "hidden");
				writer.RenderBeginTag(HtmlTextWriterTag.Input);
				writer.RenderEndTag();
			}
		}

		/// <summary>
		/// Notifies the user agent via an AJAX response of a completed authentication attempt.
		/// </summary>
		protected override void ScriptClosingPopupOrIFrame() {
			Logger.OpenId.InfoFormat("AJAX (iframe) callback from OP: {0}", this.Page.Request.Url);
			string extensionsJson = null;

			var authResponse = RelyingPartyNonVerifying.GetResponse();
			if (authResponse.Status == AuthenticationStatus.Authenticated) {
				this.OnUnconfirmedPositiveAssertion(); // event handler will fill the clientScriptExtensions collection.
				var extensionsDictionary = new Dictionary<string, string>();
				foreach (var pair in this.clientScriptExtensions) {
					IClientScriptExtensionResponse extension = (IClientScriptExtensionResponse)authResponse.GetExtension(pair.Key);
					if (extension == null) {
						continue;
					}
					var positiveResponse = (PositiveAuthenticationResponse)authResponse;
					string js = extension.InitializeJavaScriptData(positiveResponse.Response);
					if (!string.IsNullOrEmpty(js)) {
						extensionsDictionary[pair.Value] = js;
					}
				}

				extensionsJson = MessagingUtilities.CreateJsonObject(extensionsDictionary, true);
			}

			string payload = "document.URL";
			if (Page.Request.HttpMethod == "POST") {
				// Promote all form variables to the query string, but since it won't be passed
				// to any server (this is a javascript window-to-window transfer) the length of
				// it can be arbitrarily long, whereas it was POSTed here probably because it
				// was too long for HTTP transit.
				UriBuilder payloadUri = new UriBuilder(Page.Request.Url);
				payloadUri.AppendQueryArgs(Page.Request.Form.ToDictionary());
				payload = MessagingUtilities.GetSafeJavascriptValue(payloadUri.Uri.AbsoluteUri);
			}

			if (!string.IsNullOrEmpty(extensionsJson)) {
				payload += ", " + extensionsJson;
			}

			this.CallbackUserAgentMethod("dnoa_internal.processAuthorizationResult(" + payload + ")");
		}

		/// <summary>
		/// Serializes the discovery of multiple identifiers as a JSON object.
		/// </summary>
		/// <param name="identifiers">The identifiers to perform discovery on and create requests for.</param>
		/// <returns>The serialized JSON object.</returns>
		private string SerializeDiscoveryAsJson(IEnumerable<Identifier> identifiers) {
			ErrorUtilities.VerifyArgumentNotNull(identifiers, "identifiers");

			// We prepare a JSON object with this interface:
			// Array discoveryWrappers;
			// Where each element in the above array has this interface:
			// class discoveryWrapper {
			//    string userSuppliedIdentifier;
			//    jsonResponse discoveryResult; // contains result of call to SerializeDiscoveryAsJson(Identifier)
			// }
			StringBuilder discoveryResultBuilder = new StringBuilder();
			discoveryResultBuilder.Append("[");
			foreach (var identifier in identifiers) { // TODO: parallelize discovery on these identifiers
				discoveryResultBuilder.Append("{");
				discoveryResultBuilder.AppendFormat("userSuppliedIdentifier: {0},", MessagingUtilities.GetSafeJavascriptValue(identifier));
				discoveryResultBuilder.AppendFormat("discoveryResult: {0}", this.SerializeDiscoveryAsJson(identifier));
				discoveryResultBuilder.Append("},");
			}

			discoveryResultBuilder.Length -= 1; // trim last comma
			discoveryResultBuilder.Append("]");
			return discoveryResultBuilder.ToString();
		}

		/// <summary>
		/// Serializes the results of discovery and the created auth requests as a JSON object
		/// for the user agent to initiate.
		/// </summary>
		/// <param name="identifier">The identifier to perform discovery on.</param>
		/// <returns>The JSON string.</returns>
		private string SerializeDiscoveryAsJson(Identifier identifier) {
			ErrorUtilities.VerifyArgumentNotNull(identifier, "identifier");

			// We prepare a JSON object with this interface:
			// class jsonResponse {
			//    string claimedIdentifier;
			//    Array requests; // never null
			//    string error; // null if no error
			// }
			// Each element in the requests array looks like this:
			// class jsonAuthRequest {
			//    string endpoint;  // URL to the OP endpoint
			//    string immediate; // URL to initiate an immediate request
			//    string setup;     // URL to initiate a setup request.
			// }
			StringBuilder discoveryResultBuilder = new StringBuilder();
			discoveryResultBuilder.Append("{");
			try {
				IEnumerable<IAuthenticationRequest> requests = this.CreateRequests(identifier).CacheGeneratedResults();
				if (requests.Any()) {
					discoveryResultBuilder.AppendFormat("claimedIdentifier: {0},", MessagingUtilities.GetSafeJavascriptValue(requests.First().ClaimedIdentifier));
					discoveryResultBuilder.Append("requests: [");
					foreach (IAuthenticationRequest request in requests) {
						discoveryResultBuilder.Append("{");
						discoveryResultBuilder.AppendFormat("endpoint: {0},", MessagingUtilities.GetSafeJavascriptValue(request.Provider.Uri.AbsoluteUri));
						request.Mode = AuthenticationRequestMode.Immediate;
						OutgoingWebResponse response = request.RedirectingResponse;
						discoveryResultBuilder.AppendFormat("immediate: {0},", MessagingUtilities.GetSafeJavascriptValue(response.GetDirectUriRequest(this.RelyingParty.Channel).AbsoluteUri));
						request.Mode = AuthenticationRequestMode.Setup;
						response = request.RedirectingResponse;
						discoveryResultBuilder.AppendFormat("setup: {0}", MessagingUtilities.GetSafeJavascriptValue(response.GetDirectUriRequest(this.RelyingParty.Channel).AbsoluteUri));
						discoveryResultBuilder.Append("},");
					}
					discoveryResultBuilder.Length -= 1; // trim off last comma
					discoveryResultBuilder.Append("]");
				} else {
					discoveryResultBuilder.Append("requests: [],");
					discoveryResultBuilder.AppendFormat("error: {0}", MessagingUtilities.GetSafeJavascriptValue(OpenIdStrings.OpenIdEndpointNotFound));
				}
			} catch (ProtocolException ex) {
				discoveryResultBuilder.Append("requests: [],");
				discoveryResultBuilder.AppendFormat("error: {0}", MessagingUtilities.GetSafeJavascriptValue(ex.Message));
			}

			discoveryResultBuilder.Append("}");
			return discoveryResultBuilder.ToString();
		}

		/// <summary>
		/// Creates the authentication requests for a given user-supplied Identifier.
		/// </summary>
		/// <param name="requests">The authentication requests to prepare.</param>
		/// <returns>
		/// A sequence of authentication requests, any one of which may be
		/// used to determine the user's control of the <see cref="IAuthenticationRequest.ClaimedIdentifier"/>.
		/// </returns>
		private IEnumerable<IAuthenticationRequest> CreateRequestsCore(IEnumerable<IAuthenticationRequest> requests) {
			Contract.Requires<ArgumentNullException>(requests != null);

			// Configure each generated request.
			int reqIndex = 0;
			foreach (var req in requests) {
				req.SetUntrustedCallbackArgument("index", (reqIndex++).ToString(CultureInfo.InvariantCulture));

				// If the ReturnToUrl was explicitly set, we'll need to reset our first parameter
				if (string.IsNullOrEmpty(HttpUtility.ParseQueryString(req.ReturnToUrl.Query)[AuthenticationRequest.UserSuppliedIdentifierParameterName])) {
					Identifier userSuppliedIdentifier = ((AuthenticationRequest)req).Endpoint.UserSuppliedIdentifier;
					req.SetUntrustedCallbackArgument(AuthenticationRequest.UserSuppliedIdentifierParameterName, userSuppliedIdentifier.OriginalString);
				}

				// Our javascript needs to let the user know which endpoint responded.  So we force it here.
				// This gives us the info even for 1.0 OPs and 2.0 setup_required responses.
				req.SetUntrustedCallbackArgument(OPEndpointParameterName, req.Provider.Uri.AbsoluteUri);
				req.SetUntrustedCallbackArgument(ClaimedIdParameterName, (string)req.ClaimedIdentifier ?? string.Empty);

				// Inform ourselves in return_to that we're in a popup or iframe.
				req.SetUntrustedCallbackArgument(UIPopupCallbackKey, "1");

				// We append a # at the end so that if the OP happens to support it,
				// the OpenID response "query string" is appended after the hash rather than before, resulting in the
				// browser being super-speedy in closing the popup window since it doesn't try to pull a newer version
				// of the static resource down from the server merely because of a changed URL.
				// http://www.nabble.com/Re:-Defining-how-OpenID-should-behave-with-fragments-in-the-return_to-url-p22694227.html
				////TODO:

				yield return req;
			}
		}

		/// <summary>
		/// Constructs a function that will initiate an AJAX callback.
		/// </summary>
		/// <param name="async">if set to <c>true</c> causes the AJAX callback to be a little more asynchronous.  Note that <c>false</c> does not mean the call is absolutely synchronous.</param>
		/// <returns>The string defining a javascript anonymous function that initiates a callback.</returns>
		private string GetJsCallbackConvenienceFunction(bool async) {
			string argumentParameterName = "argument";
			string callbackResultParameterName = "resultFunction";
			string callbackErrorCallbackParameterName = "errorCallback";
			string callback = Page.ClientScript.GetCallbackEventReference(
				this,
				argumentParameterName,
				callbackResultParameterName,
				argumentParameterName,
				callbackErrorCallbackParameterName,
				async);
			return string.Format(
				CultureInfo.InvariantCulture,
				"function({1}, {2}, {3}) {{{0}\treturn {4};{0}}};",
				Environment.NewLine,
				argumentParameterName,
				callbackResultParameterName,
				callbackErrorCallbackParameterName,
				callback);
		}

		/// <summary>
		/// Invokes a method on a parent frame/window's OpenIdAjaxTextBox,
		/// and closes the calling popup window if applicable.
		/// </summary>
		/// <param name="methodCall">The method to call on the OpenIdAjaxTextBox, including
		/// parameters.  (i.e. "callback('arg1', 2)").  No escaping is done by this method.</param>
		private void CallbackUserAgentMethod(string methodCall) {
			Logger.OpenId.InfoFormat("Sending Javascript callback: {0}", methodCall);
			Page.Response.Write(@"<html><body><script language='javascript'>
	var inPopup = !window.frameElement;
	var objSrc = inPopup ? window.opener : window.frameElement;
");

			// Something about calling objSrc.{0} can somehow cause FireFox to forget about the inPopup variable,
			// so we have to actually put the test for it ABOVE the call to objSrc.{0} so that it already 
			// whether to call window.self.close() after the call.
			string htmlFormat = @"	if (inPopup) {{
		objSrc.{0};
		window.self.close();
	}} else {{
		objSrc.{0};
	}}
</script></body></html>";
			Page.Response.Write(string.Format(CultureInfo.InvariantCulture, htmlFormat, methodCall));
			Page.Response.End();
		}

		/// <summary>
		/// Sets the window.aspnetapppath variable on the user agent so that cookies can be set with the proper path.
		/// </summary>
		private void SetWebAppPathOnUserAgent() {
			string script = "window.aspnetapppath = " + MessagingUtilities.GetSafeJavascriptValue(this.Page.Request.ApplicationPath) + ";";
			this.Page.ClientScript.RegisterClientScriptBlock(typeof(OpenIdRelyingPartyAjaxControlBase), "webapppath", script, true);
		}
	}
}<|MERGE_RESOLUTION|>--- conflicted
+++ resolved
@@ -329,20 +329,14 @@
 		/// <summary>
 		/// Creates the authentication requests for a given user-supplied Identifier.
 		/// </summary>
-<<<<<<< HEAD
 		/// <param name="identifier">The identifier to create a request for.</param>
 		/// <returns>
 		/// A sequence of authentication requests, any one of which may be
 		/// used to determine the user's control of the <see cref="IAuthenticationRequest.ClaimedIdentifier"/>.
 		/// </returns>
 		protected override IEnumerable<IAuthenticationRequest> CreateRequests(Identifier identifier) {
-			ErrorUtilities.VerifyArgumentNotNull(identifier, "identifier");
-
-=======
-		/// <returns>A sequence of authentication requests, any one of which may be 
-		/// used to determine the user's control of the <see cref="IAuthenticationRequest.ClaimedIdentifier"/>.</returns>
-		protected override IEnumerable<IAuthenticationRequest> CreateRequests() {
->>>>>>> 55d6e4be
+			Contract.Requires<ArgumentNullException>(identifier != null);
+
 			// We delegate all our logic to another method, since invoking base. methods
 			// within an iterator method results in unverifiable code.
 			return this.CreateRequestsCore(base.CreateRequests(identifier));
