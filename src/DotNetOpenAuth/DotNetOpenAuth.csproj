﻿<?xml version="1.0" encoding="utf-8"?>
<Project ToolsVersion="3.5" DefaultTargets="Build" xmlns="http://schemas.microsoft.com/developer/msbuild/2003">
  <PropertyGroup>
    <Configuration Condition=" '$(Configuration)' == '' ">Debug</Configuration>
    <Platform Condition=" '$(Platform)' == '' ">AnyCPU</Platform>
    <ProductVersion>9.0.30729</ProductVersion>
    <SchemaVersion>2.0</SchemaVersion>
    <ProjectGuid>{3191B653-F76D-4C1A-9A5A-347BC3AAAAB7}</ProjectGuid>
    <OutputType>Library</OutputType>
    <AppDesignerFolder>Properties</AppDesignerFolder>
    <RootNamespace>DotNetOpenAuth</RootNamespace>
    <AssemblyName>DotNetOpenAuth</AssemblyName>
    <TargetFrameworkVersion>v3.5</TargetFrameworkVersion>
    <FileAlignment>512</FileAlignment>
  </PropertyGroup>
  <PropertyGroup Condition=" '$(Configuration)|$(Platform)' == 'Debug|AnyCPU' ">
    <DebugSymbols>true</DebugSymbols>
    <DebugType>full</DebugType>
    <Optimize>false</Optimize>
    <OutputPath>..\..\bin\Debug\</OutputPath>
    <DefineConstants>DEBUG;TRACE</DefineConstants>
    <ErrorReport>prompt</ErrorReport>
    <WarningLevel>4</WarningLevel>
    <AllowUnsafeBlocks>false</AllowUnsafeBlocks>
    <DocumentationFile>..\..\bin\Debug\DotNetOpenAuth.xml</DocumentationFile>
    <RunCodeAnalysis>false</RunCodeAnalysis>
    <CodeAnalysisRules>-Microsoft.Design#CA1054;-Microsoft.Design#CA1056;-Microsoft.Design#CA1055</CodeAnalysisRules>
    <CodeContractsEnableRuntimeChecking>False</CodeContractsEnableRuntimeChecking>
    <CodeContractsCustomRewriterAssembly>
    </CodeContractsCustomRewriterAssembly>
    <CodeContractsCustomRewriterClass>
    </CodeContractsCustomRewriterClass>
    <CodeContractsRuntimeCheckingLevel>Full</CodeContractsRuntimeCheckingLevel>
    <CodeContractsRunCodeAnalysis>False</CodeContractsRunCodeAnalysis>
    <CodeContractsBuildReferenceAssembly>True</CodeContractsBuildReferenceAssembly>
    <CodeContractsNonNullObligations>True</CodeContractsNonNullObligations>
    <CodeContractsBoundsObligations>True</CodeContractsBoundsObligations>
    <CodeContractsLibPaths>
    </CodeContractsLibPaths>
    <CodeContractsPlatformPath>
    </CodeContractsPlatformPath>
    <CodeContractsExtraAnalysisOptions>
    </CodeContractsExtraAnalysisOptions>
    <CodeContractsBaseLineFile>
    </CodeContractsBaseLineFile>
    <CodeContractsUseBaseLine>False</CodeContractsUseBaseLine>
    <CodeContractsRunInBackground>True</CodeContractsRunInBackground>
    <CodeContractsShowSquigglies>True</CodeContractsShowSquigglies>
    <CodeContractsArithmeticObligations>False</CodeContractsArithmeticObligations>
    <CodeContractsRuntimeOnlyPublicSurface>False</CodeContractsRuntimeOnlyPublicSurface>
  </PropertyGroup>
  <PropertyGroup Condition=" '$(Configuration)|$(Platform)' == 'Release|AnyCPU' ">
    <DebugType>pdbonly</DebugType>
    <Optimize>true</Optimize>
    <OutputPath>..\..\bin\Release\</OutputPath>
    <DefineConstants>TRACE</DefineConstants>
    <ErrorReport>prompt</ErrorReport>
    <WarningLevel>4</WarningLevel>
    <AllowUnsafeBlocks>false</AllowUnsafeBlocks>
    <DocumentationFile>..\..\bin\Release\DotNetOpenAuth.xml</DocumentationFile>
    <RunCodeAnalysis>true</RunCodeAnalysis>
    <CodeAnalysisRules>-Microsoft.Design#CA1054;-Microsoft.Design#CA1056;-Microsoft.Design#CA1055</CodeAnalysisRules>
    <CodeContractsEnableRuntimeChecking>True</CodeContractsEnableRuntimeChecking>
    <CodeContractsCustomRewriterAssembly>DotNetOpenAuth</CodeContractsCustomRewriterAssembly>
    <CodeContractsCustomRewriterClass>DotNetOpenAuth.ContractRuntimeFailureMethods</CodeContractsCustomRewriterClass>
    <CodeContractsRuntimeCheckingLevel>RequiresAlways</CodeContractsRuntimeCheckingLevel>
    <CodeContractsRunCodeAnalysis>False</CodeContractsRunCodeAnalysis>
    <CodeContractsBuildReferenceAssembly>True</CodeContractsBuildReferenceAssembly>
    <CodeContractsNonNullObligations>False</CodeContractsNonNullObligations>
    <CodeContractsBoundsObligations>False</CodeContractsBoundsObligations>
    <CodeContractsLibPaths>
    </CodeContractsLibPaths>
    <CodeContractsPlatformPath>
    </CodeContractsPlatformPath>
    <CodeContractsExtraAnalysisOptions>
    </CodeContractsExtraAnalysisOptions>
    <CodeContractsBaseLineFile>
    </CodeContractsBaseLineFile>
    <CodeContractsUseBaseLine>False</CodeContractsUseBaseLine>
    <CodeContractsRunInBackground>True</CodeContractsRunInBackground>
    <CodeContractsShowSquigglies>False</CodeContractsShowSquigglies>
    <CodeContractsArithmeticObligations>False</CodeContractsArithmeticObligations>
  </PropertyGroup>
  <PropertyGroup Condition=" '$(Sign)' == 'true' ">
    <SignAssembly>true</SignAssembly>
    <AssemblyOriginatorKeyFile>..\official-build-key.pfx</AssemblyOriginatorKeyFile>
    <DefineConstants>$(DefineConstants);StrongNameSigned</DefineConstants>
  </PropertyGroup>
  <PropertyGroup Condition=" '$(Configuration)|$(Platform)' == 'CodeAnalysis|AnyCPU' ">
    <DebugSymbols>true</DebugSymbols>
    <OutputPath>..\..\bin\CodeAnalysis\</OutputPath>
    <DefineConstants>CONTRACTS_FULL;DEBUG;TRACE</DefineConstants>
    <DocumentationFile>..\..\bin\CodeAnalysis\DotNetOpenAuth.xml</DocumentationFile>
    <DebugType>full</DebugType>
    <PlatformTarget>AnyCPU</PlatformTarget>
    <CodeAnalysisRules>-Microsoft.Design#CA1054;-Microsoft.Design#CA1056;-Microsoft.Design#CA1055</CodeAnalysisRules>
    <CodeAnalysisUseTypeNameInSuppression>true</CodeAnalysisUseTypeNameInSuppression>
    <CodeAnalysisModuleSuppressionsFile>GlobalSuppressions.cs</CodeAnalysisModuleSuppressionsFile>
    <ErrorReport>prompt</ErrorReport>
    <CodeContractsEnableRuntimeChecking>True</CodeContractsEnableRuntimeChecking>
    <CodeContractsCustomRewriterAssembly>
    </CodeContractsCustomRewriterAssembly>
    <CodeContractsCustomRewriterClass>
    </CodeContractsCustomRewriterClass>
    <CodeContractsRuntimeCheckingLevel>Full</CodeContractsRuntimeCheckingLevel>
    <CodeContractsRunCodeAnalysis>True</CodeContractsRunCodeAnalysis>
    <CodeContractsBuildReferenceAssembly>False</CodeContractsBuildReferenceAssembly>
    <CodeContractsNonNullObligations>False</CodeContractsNonNullObligations>
    <CodeContractsBoundsObligations>False</CodeContractsBoundsObligations>
    <CodeContractsLibPaths>
    </CodeContractsLibPaths>
    <CodeContractsPlatformPath>
    </CodeContractsPlatformPath>
    <CodeContractsExtraAnalysisOptions>-maxpathsize 15</CodeContractsExtraAnalysisOptions>
    <CodeContractsBaseLineFile>
    </CodeContractsBaseLineFile>
    <CodeContractsUseBaseLine>False</CodeContractsUseBaseLine>
    <CodeContractsRunInBackground>True</CodeContractsRunInBackground>
    <CodeContractsShowSquigglies>True</CodeContractsShowSquigglies>
    <RunCodeAnalysis>true</RunCodeAnalysis>
    <CodeContractsArithmeticObligations>False</CodeContractsArithmeticObligations>
  </PropertyGroup>
  <ItemGroup>
    <Reference Include="log4net, Version=1.2.10.0, Culture=neutral, PublicKeyToken=1b44e1d426115821, processorArchitecture=MSIL">
      <SpecificVersion>False</SpecificVersion>
      <HintPath>..\..\lib\log4net.dll</HintPath>
    </Reference>
    <Reference Include="Microsoft.Contracts, Version=1.0.0.0, Culture=neutral, PublicKeyToken=736440c9b414ea16, processorArchitecture=MSIL">
      <SpecificVersion>False</SpecificVersion>
      <HintPath>..\..\lib\Microsoft.Contracts.dll</HintPath>
    </Reference>
    <Reference Include="System" />
    <Reference Include="System.configuration" />
    <Reference Include="System.Core">
      <RequiredTargetFramework>3.5</RequiredTargetFramework>
    </Reference>
    <Reference Include="System.Data" />
    <Reference Include="System.Drawing" />
    <Reference Include="System.IdentityModel">
      <RequiredTargetFramework>3.0</RequiredTargetFramework>
    </Reference>
    <Reference Include="System.IdentityModel.Selectors">
      <RequiredTargetFramework>3.0</RequiredTargetFramework>
    </Reference>
    <Reference Include="System.ServiceModel">
      <RequiredTargetFramework>3.0</RequiredTargetFramework>
    </Reference>
    <Reference Include="System.Web" />
    <Reference Include="System.Web.Abstractions, Version=3.5.0.0, Culture=neutral, PublicKeyToken=31bf3856ad364e35, processorArchitecture=MSIL">
      <SpecificVersion>False</SpecificVersion>
      <HintPath>..\..\lib\System.Web.Abstractions.dll</HintPath>
      <RequiredTargetFramework>3.5</RequiredTargetFramework>
    </Reference>
    <Reference Include="System.Web.Mobile" />
    <Reference Include="System.Web.Mvc, Version=1.0.0.0, Culture=neutral, PublicKeyToken=31bf3856ad364e35, processorArchitecture=MSIL">
      <SpecificVersion>False</SpecificVersion>
      <HintPath>..\..\lib\System.Web.Mvc.dll</HintPath>
    </Reference>
    <Reference Include="System.Web.Routing, Version=3.5.0.0, Culture=neutral, PublicKeyToken=31bf3856ad364e35, processorArchitecture=MSIL">
      <SpecificVersion>False</SpecificVersion>
      <HintPath>..\..\lib\System.Web.Routing.dll</HintPath>
      <RequiredTargetFramework>3.5</RequiredTargetFramework>
    </Reference>
    <Reference Include="System.XML" />
    <Reference Include="System.Xml.Linq">
      <RequiredTargetFramework>3.5</RequiredTargetFramework>
    </Reference>
  </ItemGroup>
  <ItemGroup>
    <Compile Include="ComponentModel\ClaimTypeSuggestions.cs" />
    <Compile Include="ComponentModel\ConverterBase.cs" />
    <Compile Include="ComponentModel\IssuersSuggestions.cs" />
    <Compile Include="ComponentModel\SuggestedStringsConverter.cs" />
    <Compile Include="ComponentModel\UriConverter.cs" />
    <Compile Include="Configuration\AssociationTypeCollection.cs" />
    <Compile Include="Configuration\AssociationTypeElement.cs" />
    <Compile Include="Configuration\DotNetOpenAuthSection.cs" />
    <Compile Include="Configuration\MessagingElement.cs" />
    <Compile Include="Configuration\OpenIdElement.cs" />
    <Compile Include="Configuration\OpenIdProviderElement.cs" />
    <Compile Include="Configuration\OpenIdProviderSecuritySettingsElement.cs" />
    <Compile Include="Configuration\OpenIdRelyingPartyElement.cs" />
    <Compile Include="Configuration\OpenIdRelyingPartySecuritySettingsElement.cs" />
    <Compile Include="Configuration\TypeConfigurationCollection.cs" />
    <Compile Include="Configuration\TypeConfigurationElement.cs" />
    <Compile Include="Configuration\UntrustedWebRequestElement.cs" />
    <Compile Include="Configuration\HostNameOrRegexCollection.cs" />
    <Compile Include="Configuration\HostNameElement.cs" />
<<<<<<< HEAD
    <Compile Include="Configuration\XriResolverElement.cs" />
=======
    <Compile Include="ContractRuntimeFailureMethods.cs" />
>>>>>>> 2e7b5b2c
    <Compile Include="InfoCard\ClaimType.cs" />
    <Compile Include="InfoCard\ReceivingTokenEventArgs.cs" />
    <Compile Include="InfoCard\TokenProcessingErrorEventArgs.cs" />
    <Compile Include="InfoCard\InfoCardImage.cs" />
    <Compile Include="InfoCard\InfoCardSelector.cs" />
    <Compile Include="InfoCard\InfoCardStrings.Designer.cs">
      <AutoGen>True</AutoGen>
      <DesignTime>True</DesignTime>
      <DependentUpon>InfoCardStrings.resx</DependentUpon>
    </Compile>
    <Compile Include="InfoCard\ReceivedTokenEventArgs.cs" />
    <Compile Include="InfoCard\Token\InformationCardException.cs" />
    <Compile Include="InfoCard\Token\Token.cs" />
    <Compile Include="InfoCard\Token\TokenUtility.cs" />
    <Compile Include="InfoCard\Token\TokenDecryptor.cs" />
    <Compile Include="InfoCard\WellKnownIssuers.cs" />
    <Compile Include="Messaging\CachedDirectWebResponse.cs" />
    <Compile Include="Messaging\ChannelContract.cs" />
    <Compile Include="Messaging\DirectWebRequestOptions.cs" />
    <Compile Include="Messaging\IHttpDirectResponse.cs" />
    <Compile Include="Messaging\IExtensionMessage.cs" />
    <Compile Include="Messaging\IMessage.cs" />
    <Compile Include="Messaging\IncomingWebResponse.cs" />
    <Compile Include="Messaging\IDirectResponseProtocolMessage.cs" />
    <Compile Include="Messaging\EmptyDictionary.cs" />
    <Compile Include="Messaging\EmptyEnumerator.cs" />
    <Compile Include="Messaging\EmptyList.cs" />
    <Compile Include="Messaging\ErrorUtilities.cs" />
    <Compile Include="Messaging\IMessageWithEvents.cs" />
    <Compile Include="Messaging\IncomingWebResponseContract.cs" />
    <Compile Include="Messaging\IProtocolMessageWithExtensions.cs" />
    <Compile Include="Messaging\InternalErrorException.cs" />
    <Compile Include="Messaging\KeyedCollectionDelegate.cs" />
    <Compile Include="Messaging\NetworkDirectWebResponse.cs" />
    <Compile Include="Messaging\OutgoingWebResponseActionResult.cs" />
    <Compile Include="Messaging\Reflection\IMessagePartEncoder.cs" />
    <Compile Include="Messaging\Reflection\MessageDescriptionCollection.cs" />
    <Compile Include="OAuth\ChannelElements\ICombinedOpenIdProviderTokenManager.cs" />
    <Compile Include="OAuth\ChannelElements\IConsumerCertificateProvider.cs" />
    <Compile Include="OAuth\ChannelElements\IConsumerTokenManager.cs" />
    <Compile Include="OAuth\ChannelElements\IOpenIdOAuthTokenManager.cs" />
    <Compile Include="OAuth\ChannelElements\IServiceProviderTokenManager.cs" />
    <Compile Include="OAuth\ChannelElements\OAuthConsumerMessageFactory.cs" />
    <Compile Include="OAuth\ChannelElements\ITokenGenerator.cs" />
    <Compile Include="OAuth\ChannelElements\ITokenManager.cs" />
    <Compile Include="OAuth\ChannelElements\OAuthHttpMethodBindingElement.cs" />
    <Compile Include="OAuth\ChannelElements\PlaintextSigningBindingElement.cs" />
    <Compile Include="OAuth\ChannelElements\HmacSha1SigningBindingElement.cs" />
    <Compile Include="OAuth\ChannelElements\SigningBindingElementBaseContract.cs" />
    <Compile Include="OAuth\ChannelElements\SigningBindingElementChain.cs" />
    <Compile Include="OAuth\ChannelElements\StandardTokenGenerator.cs" />
    <Compile Include="OAuth\ChannelElements\TokenType.cs" />
    <Compile Include="OAuth\ConsumerBase.cs" />
    <Compile Include="OAuth\DesktopConsumer.cs" />
    <Compile Include="GlobalSuppressions.cs" />
    <Compile Include="OAuth\Messages\ITokenSecretContainingMessage.cs" />
    <Compile Include="Messaging\ChannelEventArgs.cs" />
    <Compile Include="Messaging\ITamperProtectionChannelBindingElement.cs" />
    <Compile Include="OAuth\OAuthStrings.Designer.cs">
      <AutoGen>True</AutoGen>
      <DesignTime>True</DesignTime>
      <DependentUpon>OAuthStrings.resx</DependentUpon>
    </Compile>
    <Compile Include="OAuth\ServiceProviderDescription.cs" />
    <Compile Include="OAuth\Messages\ITokenContainingMessage.cs" />
    <Compile Include="OAuth\Messages\SignedMessageBase.cs" />
    <Compile Include="Messaging\Bindings\NonceMemoryStore.cs" />
    <Compile Include="OAuth\ChannelElements\SigningBindingElementBase.cs" />
    <Compile Include="OAuth\WebConsumer.cs" />
    <Compile Include="Messaging\IDirectWebRequestHandler.cs" />
    <Compile Include="OAuth\ChannelElements\ITamperResistantOAuthMessage.cs" />
    <Compile Include="OAuth\Messages\MessageBase.cs" />
    <Compile Include="OAuth\Messages\AuthorizedTokenRequest.cs" />
    <Compile Include="Messaging\Bindings\INonceStore.cs" />
    <Compile Include="Messaging\Bindings\StandardReplayProtectionBindingElement.cs" />
    <Compile Include="Messaging\MessagePartAttribute.cs" />
    <Compile Include="Messaging\MessageProtections.cs" />
    <Compile Include="Messaging\IChannelBindingElement.cs" />
    <Compile Include="Messaging\Bindings\ReplayedMessageException.cs" />
    <Compile Include="Messaging\Bindings\ExpiredMessageException.cs" />
    <Compile Include="Messaging\Bindings\InvalidSignatureException.cs" />
    <Compile Include="Messaging\Bindings\IReplayProtectedProtocolMessage.cs" />
    <Compile Include="Messaging\Bindings\IExpiringProtocolMessage.cs" />
    <Compile Include="OAuth\Messages\AccessProtectedResourceRequest.cs" />
    <Compile Include="OAuth\Messages\AuthorizedTokenResponse.cs" />
    <Compile Include="OAuth\Messages\UserAuthorizationResponse.cs" />
    <Compile Include="OAuth\Messages\UserAuthorizationRequest.cs" />
    <Compile Include="OAuth\Messages\UnauthorizedTokenResponse.cs" />
    <Compile Include="Messaging\Channel.cs" />
    <Compile Include="Messaging\HttpRequestInfo.cs" />
    <Compile Include="Messaging\IDirectedProtocolMessage.cs" />
    <Compile Include="Messaging\IMessageFactory.cs" />
    <Compile Include="Messaging\ITamperResistantProtocolMessage.cs" />
    <Compile Include="Messaging\MessageSerializer.cs" />
    <Compile Include="Messaging\MessagingStrings.Designer.cs">
      <AutoGen>True</AutoGen>
      <DesignTime>True</DesignTime>
      <DependentUpon>MessagingStrings.resx</DependentUpon>
    </Compile>
    <Compile Include="Messaging\MessagingUtilities.cs" />
    <Compile Include="Messaging\Bindings\StandardExpirationBindingElement.cs" />
    <Compile Include="Messaging\Reflection\ValueMapping.cs" />
    <Compile Include="Messaging\Reflection\MessageDescription.cs" />
    <Compile Include="Messaging\Reflection\MessageDictionary.cs" />
    <Compile Include="Messaging\Reflection\MessagePart.cs" />
    <Compile Include="Messaging\UnprotectedMessageException.cs" />
    <Compile Include="OAuth\ChannelElements\OAuthChannel.cs" />
    <Compile Include="Messaging\OutgoingWebResponse.cs" />
    <Compile Include="Messaging\IProtocolMessage.cs" />
    <Compile Include="Logger.cs" />
    <Compile Include="Loggers\ILog.cs" />
    <Compile Include="Loggers\Log4NetLogger.cs" />
    <Compile Include="Loggers\NoOpLogger.cs" />
    <Compile Include="Loggers\TraceLogger.cs" />
    <Compile Include="Messaging\HttpDeliveryMethods.cs" />
    <Compile Include="Messaging\MessageTransport.cs" />
    <Compile Include="OAuth\ChannelElements\OAuthServiceProviderMessageFactory.cs" />
    <Compile Include="Messaging\ProtocolException.cs" />
    <Compile Include="OpenId\Association.cs" />
    <Compile Include="OpenId\AssociationMemoryStore.cs" />
    <Compile Include="OpenId\Associations.cs" />
    <Compile Include="OpenId\ChannelElements\BackwardCompatibilityBindingElement.cs" />
    <Compile Include="OpenId\ChannelElements\ExtensionsBindingElement.cs" />
    <Compile Include="OpenId\ChannelElements\IOpenIdExtensionFactory.cs" />
    <Compile Include="OpenId\ChannelElements\ITamperResistantOpenIdMessage.cs" />
    <Compile Include="OpenId\ChannelElements\OriginalStringUriEncoder.cs" />
    <Compile Include="OpenId\ChannelElements\RelyingPartySecurityOptions.cs" />
    <Compile Include="OpenId\ChannelElements\ReturnToNonceBindingElement.cs" />
    <Compile Include="OpenId\ChannelElements\SigningBindingElement.cs" />
    <Compile Include="OpenId\ChannelElements\KeyValueFormEncoding.cs" />
    <Compile Include="OpenId\ChannelElements\OpenIdChannel.cs" />
    <Compile Include="OpenId\ChannelElements\OpenIdMessageFactory.cs" />
    <Compile Include="OpenId\ChannelElements\ReturnToSignatureBindingElement.cs" />
    <Compile Include="OpenId\ChannelElements\SkipSecurityBindingElement.cs" />
    <Compile Include="OpenId\AssociationContract.cs" />
    <Compile Include="OpenId\Extensions\AliasManager.cs" />
    <Compile Include="OpenId\Extensions\AttributeExchange\AttributeRequest.cs" />
    <Compile Include="OpenId\Extensions\AttributeExchange\AttributeValues.cs" />
    <Compile Include="OpenId\Extensions\AttributeExchange\AXUtilities.cs" />
    <Compile Include="OpenId\Extensions\AttributeExchange\Constants.cs" />
    <Compile Include="OpenId\Extensions\AttributeExchange\FetchRequest.cs" />
    <Compile Include="OpenId\Extensions\AttributeExchange\FetchResponse.cs" />
    <Compile Include="OpenId\Extensions\AttributeExchange\StoreRequest.cs" />
    <Compile Include="OpenId\Extensions\AttributeExchange\StoreResponse.cs" />
    <Compile Include="OpenId\Extensions\AttributeExchange\WellKnownAttributes.cs" />
    <Compile Include="OpenId\Extensions\ExtensionBase.cs" />
    <Compile Include="OpenId\Extensions\ExtensionArgumentsManager.cs" />
    <Compile Include="OpenId\Extensions\IClientScriptExtensionResponse.cs" />
    <Compile Include="OpenId\Extensions\OAuth\AuthorizationRequest.cs" />
    <Compile Include="OpenId\Extensions\OAuth\AuthorizationApprovedResponse.cs" />
    <Compile Include="OpenId\Extensions\OAuth\Constants.cs" />
    <Compile Include="OpenId\Extensions\OAuth\AuthorizationDeclinedResponse.cs" />
    <Compile Include="OpenId\Extensions\OpenIdExtensionFactoryAggregator.cs" />
    <Compile Include="OpenId\Extensions\StandardOpenIdExtensionFactory.cs" />
    <Compile Include="OpenId\Extensions\ProviderAuthenticationPolicy\AuthenticationPolicies.cs" />
    <Compile Include="OpenId\Extensions\ProviderAuthenticationPolicy\Constants.cs" />
    <Compile Include="OpenId\Extensions\ProviderAuthenticationPolicy\DateTimeEncoder.cs" />
    <Compile Include="OpenId\Extensions\ProviderAuthenticationPolicy\NistAssuranceLevel.cs" />
    <Compile Include="OpenId\Extensions\ProviderAuthenticationPolicy\PapeUtilities.cs" />
    <Compile Include="OpenId\Extensions\ProviderAuthenticationPolicy\PolicyRequest.cs" />
    <Compile Include="OpenId\Extensions\ProviderAuthenticationPolicy\PolicyResponse.cs" />
    <Compile Include="OpenId\Extensions\ProviderAuthenticationPolicy\TimespanSecondsEncoder.cs" />
    <Compile Include="OpenId\Extensions\SimpleRegistration\ClaimsRequest.cs" />
    <Compile Include="OpenId\Extensions\SimpleRegistration\ClaimsResponse.cs" />
    <Compile Include="OpenId\Extensions\SimpleRegistration\Constants.cs" />
    <Compile Include="OpenId\Extensions\SimpleRegistration\DemandLevel.cs" />
    <Compile Include="OpenId\Extensions\SimpleRegistration\Gender.cs" />
    <Compile Include="OpenId\Extensions\UI\UIUtilities.cs" />
    <Compile Include="OpenId\Extensions\UI\UIModes.cs" />
    <Compile Include="OpenId\Extensions\UI\UIRequest.cs" />
    <Compile Include="OpenId\Identifier.cs" />
    <Compile Include="OpenId\IdentifierContract.cs" />
    <Compile Include="OpenId\Interop\AuthenticationResponseShim.cs" />
    <Compile Include="OpenId\Interop\ClaimsResponseShim.cs" />
    <Compile Include="OpenId\Interop\OpenIdRelyingPartyShim.cs" />
    <Compile Include="OpenId\Messages\CheckAuthenticationRequest.cs" />
    <Compile Include="OpenId\Messages\CheckAuthenticationResponse.cs" />
    <Compile Include="OpenId\Messages\CheckIdRequest.cs" />
    <Compile Include="OpenId\Messages\IErrorMessage.cs" />
    <Compile Include="OpenId\Messages\IndirectResponseBase.cs" />
    <Compile Include="OpenId\Messages\IndirectSignedResponse.cs" />
    <Compile Include="OpenId\Messages\IOpenIdMessageExtension.cs" />
    <Compile Include="OpenId\Messages\NegativeAssertionResponse.cs" />
    <Compile Include="OpenId\Messages\PositiveAssertionResponse.cs" />
    <Compile Include="OpenId\Messages\SignedResponseRequest.cs" />
    <Compile Include="OpenId\NoDiscoveryIdentifier.cs" />
    <Compile Include="OpenId\OpenIdUtilities.cs" />
    <Compile Include="OpenId\Provider\AnonymousRequest.cs" />
    <Compile Include="OpenId\Provider\AnonymousRequestEventArgs.cs" />
    <Compile Include="OpenId\Provider\AuthenticationChallengeEventArgs.cs" />
    <Compile Include="OpenId\Provider\AuthenticationRequest.cs" />
    <Compile Include="OpenId\Provider\AutoResponsiveRequest.cs" />
    <Compile Include="OpenId\Provider\HostProcessedRequest.cs" />
    <Compile Include="OpenId\Provider\IAnonymousRequest.cs" />
    <Compile Include="OpenId\Provider\IAuthenticationRequest.cs" />
    <Compile Include="OpenId\Provider\IHostProcessedRequest.cs" />
    <Compile Include="OpenId\Provider\IdentityEndpoint.cs" />
    <Compile Include="OpenId\Provider\IdentityEndpointNormalizationEventArgs.cs" />
    <Compile Include="OpenId\Provider\IErrorReporting.cs" />
    <Compile Include="OpenId\Provider\IProviderApplicationStore.cs" />
    <Compile Include="OpenId\Provider\IRequest.cs" />
    <Compile Include="OpenId\Provider\ProviderEndpoint.cs" />
    <Compile Include="OpenId\Provider\RelyingPartyDiscoveryResult.cs" />
    <Compile Include="OpenId\Provider\Request.cs" />
    <Compile Include="OpenId\Provider\RequestContract.cs" />
    <Compile Include="OpenId\Provider\StandardProviderApplicationStore.cs" />
    <Compile Include="OpenId\Realm.cs" />
    <Compile Include="OpenId\RelyingPartyDescription.cs" />
    <Compile Include="OpenId\DiffieHellmanUtilities.cs" />
    <Compile Include="OpenId\DiffieHellman\DHKeyGeneration.cs" />
    <Compile Include="OpenId\DiffieHellman\DHParameters.cs" />
    <Compile Include="OpenId\DiffieHellman\DiffieHellman.cs" />
    <Compile Include="OpenId\DiffieHellman\DiffieHellmanManaged.cs" />
    <Compile Include="OpenId\DiffieHellman\mono\BigInteger.cs" />
    <Compile Include="OpenId\DiffieHellman\mono\ConfidenceFactor.cs" />
    <Compile Include="OpenId\DiffieHellman\mono\NextPrimeFinder.cs" />
    <Compile Include="OpenId\DiffieHellman\mono\PrimalityTests.cs" />
    <Compile Include="OpenId\DiffieHellman\mono\PrimeGeneratorBase.cs" />
    <Compile Include="OpenId\DiffieHellman\mono\SequentialSearchPrimeGeneratorBase.cs" />
    <Compile Include="OpenId\HmacShaAssociation.cs" />
    <Compile Include="OpenId\IAssociationStore.cs" />
    <Compile Include="OpenId\Messages\AssociateUnencryptedRequest.cs" />
    <Compile Include="OpenId\Provider\OpenIdProvider.cs" />
    <Compile Include="OpenId\Messages\AssociateDiffieHellmanRequest.cs" />
    <Compile Include="OpenId\Messages\AssociateDiffieHellmanResponse.cs" />
    <Compile Include="OpenId\Messages\AssociateRequest.cs" />
    <Compile Include="OpenId\Messages\AssociateSuccessfulResponse.cs" />
    <Compile Include="OpenId\Messages\AssociateUnencryptedResponse.cs" />
    <Compile Include="OpenId\Messages\AssociateUnsuccessfulResponse.cs" />
    <Compile Include="OpenId\Messages\IndirectErrorResponse.cs" />
    <Compile Include="OpenId\Messages\DirectErrorResponse.cs" />
    <Compile Include="OpenId\Messages\RequestBase.cs" />
    <Compile Include="OpenId\Messages\DirectResponseBase.cs" />
    <Compile Include="OpenId\RelyingParty\AssociationManager.cs" />
    <Compile Include="OpenId\RelyingParty\AssociationPreference.cs" />
    <Compile Include="OpenId\RelyingParty\AuthenticationRequest.cs" />
    <Compile Include="OpenId\RelyingParty\AuthenticationRequestMode.cs" />
    <Compile Include="OpenId\RelyingParty\NegativeAuthenticationResponse.cs" />
    <Compile Include="OpenId\RelyingParty\OpenIdAjaxTextBox.cs" />
    <Compile Include="OpenId\RelyingParty\OpenIdEventArgs.cs" />
    <Compile Include="OpenId\RelyingParty\OpenIdLogin.cs" />
    <Compile Include="OpenId\RelyingParty\OpenIdMobileTextBox.cs" />
    <Compile Include="OpenId\RelyingParty\OpenIdTextBox.cs" />
    <Compile Include="OpenId\RelyingParty\PopupBehavior.cs" />
    <Compile Include="OpenId\RelyingParty\PositiveAnonymousResponse.cs" />
    <Compile Include="OpenId\RelyingParty\PositiveAuthenticationResponse.cs" />
    <Compile Include="OpenId\RelyingParty\AuthenticationStatus.cs" />
    <Compile Include="OpenId\RelyingParty\FailedAuthenticationResponse.cs" />
    <Compile Include="OpenId\RelyingParty\IAuthenticationRequest.cs" />
    <Compile Include="OpenId\RelyingParty\IAuthenticationResponse.cs" />
    <Compile Include="OpenId\RelyingParty\IProviderEndpoint.cs" />
    <Compile Include="OpenId\RelyingParty\ISetupRequiredAuthenticationResponse.cs" />
    <Compile Include="OpenId\RelyingParty\IXrdsProviderEndpoint.cs" />
    <Compile Include="OpenId\RelyingParty\OpenIdRelyingParty.cs" />
    <Compile Include="OpenId\OpenIdStrings.Designer.cs">
      <DependentUpon>OpenIdStrings.resx</DependentUpon>
      <DesignTime>True</DesignTime>
      <AutoGen>True</AutoGen>
    </Compile>
    <Compile Include="OpenId\Protocol.cs" />
    <Compile Include="OpenId\ProviderEndpointDescription.cs" />
    <Compile Include="OpenId\Provider\ProviderSecuritySettings.cs" />
    <Compile Include="OpenId\RelyingParty\IRelyingPartyApplicationStore.cs" />
    <Compile Include="OpenId\RelyingParty\AuthenticationResponseSnapshot.cs" />
    <Compile Include="OpenId\RelyingParty\PrivateSecretManager.cs" />
    <Compile Include="OpenId\RelyingParty\RelyingPartySecuritySettings.cs" />
    <Compile Include="OpenId\RelyingParty\ServiceEndpoint.cs" />
    <Compile Include="OpenId\OpenIdXrdsHelper.cs" />
    <Compile Include="OpenId\RelyingParty\StandardRelyingPartyApplicationStore.cs" />
    <Compile Include="OpenId\SecuritySettings.cs" />
    <Compile Include="Messaging\UntrustedWebRequestHandler.cs" />
    <Compile Include="OpenId\UriIdentifier.cs" />
    <Compile Include="OpenId\XriIdentifier.cs" />
    <Compile Include="Properties\AssemblyInfo.cs" />
    <Compile Include="OAuth\Messages\UnauthorizedTokenRequest.cs" />
    <Compile Include="OAuth\ChannelElements\RsaSha1SigningBindingElement.cs" />
    <Compile Include="Messaging\StandardWebRequestHandler.cs" />
    <Compile Include="Messaging\MessageReceivingEndpoint.cs" />
    <Compile Include="Util.cs" />
    <Compile Include="OAuth\Protocol.cs" />
    <Compile Include="OAuth\ServiceProvider.cs" />
    <Compile Include="Strings.Designer.cs">
      <AutoGen>True</AutoGen>
      <DesignTime>True</DesignTime>
      <DependentUpon>Strings.resx</DependentUpon>
    </Compile>
    <Compile Include="UriUtil.cs" />
    <Compile Include="XrdsPublisher.cs" />
    <Compile Include="Xrds\XrdsStrings.Designer.cs">
      <AutoGen>True</AutoGen>
      <DesignTime>True</DesignTime>
      <DependentUpon>XrdsStrings.resx</DependentUpon>
    </Compile>
    <Compile Include="Yadis\ContentTypes.cs" />
    <Compile Include="Yadis\DiscoveryResult.cs" />
    <Compile Include="Yadis\HtmlParser.cs" />
    <Compile Include="Xrds\ServiceElement.cs" />
    <Compile Include="Xrds\TypeElement.cs" />
    <Compile Include="Xrds\UriElement.cs" />
    <Compile Include="Xrds\XrdElement.cs" />
    <Compile Include="Xrds\XrdsDocument.cs" />
    <Compile Include="Xrds\XrdsNode.cs" />
    <Compile Include="Yadis\Yadis.cs" />
  </ItemGroup>
  <ItemGroup>
    <None Include="OAuth\ClassDiagram.cd" />
    <None Include="OAuth\Messages\OAuth Messages.cd" />
    <None Include="Messaging\Bindings\Bindings.cd" />
    <None Include="Messaging\Exceptions.cd" />
    <None Include="Messaging\Messaging.cd" />
  </ItemGroup>
  <ItemGroup>
    <EmbeddedResource Include="Messaging\MessagingStrings.resx">
      <Generator>ResXFileCodeGenerator</Generator>
      <LastGenOutput>MessagingStrings.Designer.cs</LastGenOutput>
    </EmbeddedResource>
    <EmbeddedResource Include="OAuth\OAuthStrings.resx">
      <Generator>ResXFileCodeGenerator</Generator>
      <LastGenOutput>OAuthStrings.Designer.cs</LastGenOutput>
    </EmbeddedResource>
    <EmbeddedResource Include="OpenId\OpenIdStrings.resx">
      <Generator>ResXFileCodeGenerator</Generator>
      <LastGenOutput>OpenIdStrings.Designer.cs</LastGenOutput>
    </EmbeddedResource>
    <EmbeddedResource Include="Strings.resx">
      <Generator>ResXFileCodeGenerator</Generator>
      <LastGenOutput>Strings.Designer.cs</LastGenOutput>
      <SubType>Designer</SubType>
    </EmbeddedResource>
    <EmbeddedResource Include="Xrds\XrdsStrings.resx">
      <Generator>ResXFileCodeGenerator</Generator>
      <LastGenOutput>XrdsStrings.Designer.cs</LastGenOutput>
    </EmbeddedResource>
  </ItemGroup>
  <ItemGroup>
    <EmbeddedResource Include="OpenId\RelyingParty\openid_login.gif" />
  </ItemGroup>
  <ItemGroup>
    <EmbeddedResource Include="OpenId\RelyingParty\login_failure.png" />
    <EmbeddedResource Include="OpenId\RelyingParty\login_success %28lock%29.png" />
    <EmbeddedResource Include="OpenId\RelyingParty\login_success.png" />
    <EmbeddedResource Include="OpenId\RelyingParty\OpenIdAjaxTextBox.js" />
    <EmbeddedResource Include="OpenId\RelyingParty\spinner.gif" />
  </ItemGroup>
  <ItemGroup>
    <EmbeddedResource Include="InfoCard\InfoCardStrings.resx">
      <Generator>ResXFileCodeGenerator</Generator>
      <LastGenOutput>InfoCardStrings.Designer.cs</LastGenOutput>
    </EmbeddedResource>
    <EmbeddedResource Include="InfoCard\infocard_114x80.png" />
    <EmbeddedResource Include="InfoCard\infocard_14x10.png" />
    <EmbeddedResource Include="InfoCard\infocard_214x150.png" />
    <EmbeddedResource Include="InfoCard\infocard_23x16.png" />
    <EmbeddedResource Include="InfoCard\infocard_300x210.png" />
    <EmbeddedResource Include="InfoCard\infocard_34x24.png" />
    <EmbeddedResource Include="InfoCard\infocard_365x256.png" />
    <EmbeddedResource Include="InfoCard\infocard_41x29.png" />
    <EmbeddedResource Include="InfoCard\infocard_50x35.png" />
    <EmbeddedResource Include="InfoCard\infocard_60x42.png" />
    <EmbeddedResource Include="InfoCard\infocard_71x50.png" />
    <EmbeddedResource Include="InfoCard\infocard_81x57.png" />
    <EmbeddedResource Include="InfoCard\infocard_92x64.png" />
    <EmbeddedResource Include="InfoCard\SupportingScript.js" />
  </ItemGroup>
  <Import Project="$(MSBuildToolsPath)\Microsoft.CSharp.targets" />
  <Import Project="..\..\tools\DotNetOpenAuth.Versioning.targets" />
</Project><|MERGE_RESOLUTION|>--- conflicted
+++ resolved
@@ -186,11 +186,8 @@
     <Compile Include="Configuration\UntrustedWebRequestElement.cs" />
     <Compile Include="Configuration\HostNameOrRegexCollection.cs" />
     <Compile Include="Configuration\HostNameElement.cs" />
-<<<<<<< HEAD
     <Compile Include="Configuration\XriResolverElement.cs" />
-=======
     <Compile Include="ContractRuntimeFailureMethods.cs" />
->>>>>>> 2e7b5b2c
     <Compile Include="InfoCard\ClaimType.cs" />
     <Compile Include="InfoCard\ReceivingTokenEventArgs.cs" />
     <Compile Include="InfoCard\TokenProcessingErrorEventArgs.cs" />
