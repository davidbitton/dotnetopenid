namespace OpenIdProviderMvc.Controllers {
	using System;
	using System.Collections.Generic;
	using System.Linq;
	using System.Web;
	using System.Web.Mvc;
	using System.Web.Mvc.Ajax;
	using DotNetOpenAuth.Messaging;
	using DotNetOpenAuth.OpenId;
<<<<<<< HEAD
=======
	using DotNetOpenAuth.OpenId.Behaviors;
>>>>>>> 340ca34a
	using DotNetOpenAuth.OpenId.Extensions.ProviderAuthenticationPolicy;
	using DotNetOpenAuth.OpenId.Provider;
	using OpenIdProviderMvc.Code;

	public class OpenIdController : Controller {
		internal static OpenIdProvider OpenIdProvider = new OpenIdProvider();

		private static AnonymousIdentifierProvider anonProvider = new AnonymousIdentifierProvider();

		internal static IAuthenticationRequest PendingAuthenticationRequest {
			get { return ProviderEndpoint.PendingAuthenticationRequest; }
			set { ProviderEndpoint.PendingAuthenticationRequest = value; }
		}

		[ValidateInput(false)]
		public ActionResult Provider() {
			IRequest request = OpenIdProvider.GetRequest();
			if (request != null) {
				var authRequest = request as IAuthenticationRequest;
				if (authRequest != null) {
					PendingAuthenticationRequest = authRequest;
					if (authRequest.IsReturnUrlDiscoverable(OpenIdProvider) == RelyingPartyDiscoveryResult.Success &&
						User.Identity.IsAuthenticated &&
<<<<<<< HEAD
						(authRequest.IsDirectedIdentity || Models.User.GetClaimedIdentifierForUser(User.Identity.Name) == authRequest.LocalIdentifier)) {
=======
						(authRequest.IsDirectedIdentity || this.UserControlsIdentifier(authRequest))) {
>>>>>>> 340ca34a
						return this.SendAssertion();
					} else {
						return RedirectToAction("LogOn", "Account", new { returnUrl = Url.Action("SendAssertion") });
					}
				}
<<<<<<< HEAD

				if (request.IsResponseReady) {
					return OpenIdProvider.PrepareResponse(request).AsActionResult();
				} else {
					return RedirectToAction("LogOn", "Account");
				}
			} else {
				return View();
			}
		}

		[Authorize]
		public ActionResult SendAssertion() {
			IAuthenticationRequest authReq = PendingAuthenticationRequest;
			PendingAuthenticationRequest = null;
			if (authReq == null) {
				throw new InvalidOperationException();
			}

			Identifier localIdentifier = Models.User.GetClaimedIdentifierForUser(User.Identity.Name);
			if (this.IsPpidRequested(authReq)) {
				if (!authReq.IsDirectedIdentity) {
					throw new InvalidOperationException("Directed identity is the only supported scenario for anonymous identifiers.");
				}

				var anonymousIdentifier = anonProvider.GetIdentifier(localIdentifier, authReq.Realm);
				authReq.ClaimedIdentifier = anonymousIdentifier;
				authReq.LocalIdentifier = anonymousIdentifier;
				authReq.IsAuthenticated = true;
			} else {
				if (authReq.IsDirectedIdentity) {
					authReq.LocalIdentifier = localIdentifier;
					authReq.ClaimedIdentifier = localIdentifier;
					authReq.IsAuthenticated = true;
				} else {
					if (authReq.LocalIdentifier == localIdentifier) {
						authReq.IsAuthenticated = true;
						if (!authReq.IsDelegatedIdentifier) {
							authReq.ClaimedIdentifier = authReq.LocalIdentifier;
						}
					} else {
						authReq.IsAuthenticated = false;
					}
				}

				// TODO: Respond to AX/sreg extension requests here.
				// We don't want to add these extension responses for anonymous identifiers
				// because they could leak information about the user's identity.
			}

			return OpenIdProvider.PrepareResponse(authReq).AsActionResult();
		}

		private bool IsPpidRequested(IAuthenticationRequest authRequest) {
			if (authRequest == null) {
				throw new ArgumentNullException("authRequest");
			}
=======
>>>>>>> 340ca34a

			var pape = authRequest.GetExtension<PolicyRequest>();
			if (pape != null) {
				if (pape.PreferredPolicies.Contains(AuthenticationPolicies.PrivatePersonalIdentifier)) {
					return true;
				}
			}

			return false;
		}

		[Authorize]
		public ActionResult SendAssertion() {
			IAuthenticationRequest authReq = PendingAuthenticationRequest;
			PendingAuthenticationRequest = null; // clear session static so we don't do this again
			if (authReq == null) {
				throw new InvalidOperationException("There's no pending authentication request!");
			}

			if (authReq.IsDirectedIdentity) {
				authReq.LocalIdentifier = Models.User.GetClaimedIdentifierForUser(User.Identity.Name);
			}
			if (!authReq.IsDelegatedIdentifier) {
				authReq.ClaimedIdentifier = authReq.LocalIdentifier;
			}

			// Respond to AX/sreg extension requests.
			//// Real web sites would have code here

			authReq.IsAuthenticated = this.UserControlsIdentifier(authReq);
			return OpenIdProvider.PrepareResponse(authReq).AsActionResult();
		}

		/// <summary>
		/// Checks whether the logged in user controls the OP local identifier in the given authentication request.
		/// </summary>
		/// <param name="authReq">The authentication request.</param>
		/// <returns><c>true</c> if the user controls the identifier; <c>false</c> otherwise.</returns>
		private bool UserControlsIdentifier(IAuthenticationRequest authReq) {
			if (authReq == null) {
				throw new ArgumentNullException("authReq");
			}

			if (User == null || User.Identity == null) {
				return false;
			}

			Uri userLocalIdentifier = Models.User.GetClaimedIdentifierForUser(User.Identity.Name);
			return authReq.LocalIdentifier == userLocalIdentifier ||
				authReq.LocalIdentifier == PpidGeneration.PpidIdentifierProvider.GetIdentifier(userLocalIdentifier, authReq.Realm);
		}
	}
}<|MERGE_RESOLUTION|>--- conflicted
+++ resolved
@@ -7,10 +7,7 @@
 	using System.Web.Mvc.Ajax;
 	using DotNetOpenAuth.Messaging;
 	using DotNetOpenAuth.OpenId;
-<<<<<<< HEAD
-=======
 	using DotNetOpenAuth.OpenId.Behaviors;
->>>>>>> 340ca34a
 	using DotNetOpenAuth.OpenId.Extensions.ProviderAuthenticationPolicy;
 	using DotNetOpenAuth.OpenId.Provider;
 	using OpenIdProviderMvc.Code;
@@ -34,17 +31,12 @@
 					PendingAuthenticationRequest = authRequest;
 					if (authRequest.IsReturnUrlDiscoverable(OpenIdProvider) == RelyingPartyDiscoveryResult.Success &&
 						User.Identity.IsAuthenticated &&
-<<<<<<< HEAD
-						(authRequest.IsDirectedIdentity || Models.User.GetClaimedIdentifierForUser(User.Identity.Name) == authRequest.LocalIdentifier)) {
-=======
 						(authRequest.IsDirectedIdentity || this.UserControlsIdentifier(authRequest))) {
->>>>>>> 340ca34a
 						return this.SendAssertion();
 					} else {
 						return RedirectToAction("LogOn", "Account", new { returnUrl = Url.Action("SendAssertion") });
 					}
 				}
-<<<<<<< HEAD
 
 				if (request.IsResponseReady) {
 					return OpenIdProvider.PrepareResponse(request).AsActionResult();
@@ -59,70 +51,12 @@
 		[Authorize]
 		public ActionResult SendAssertion() {
 			IAuthenticationRequest authReq = PendingAuthenticationRequest;
-			PendingAuthenticationRequest = null;
-			if (authReq == null) {
-				throw new InvalidOperationException();
-			}
-
-			Identifier localIdentifier = Models.User.GetClaimedIdentifierForUser(User.Identity.Name);
-			if (this.IsPpidRequested(authReq)) {
-				if (!authReq.IsDirectedIdentity) {
-					throw new InvalidOperationException("Directed identity is the only supported scenario for anonymous identifiers.");
-				}
-
-				var anonymousIdentifier = anonProvider.GetIdentifier(localIdentifier, authReq.Realm);
-				authReq.ClaimedIdentifier = anonymousIdentifier;
-				authReq.LocalIdentifier = anonymousIdentifier;
-				authReq.IsAuthenticated = true;
-			} else {
-				if (authReq.IsDirectedIdentity) {
-					authReq.LocalIdentifier = localIdentifier;
-					authReq.ClaimedIdentifier = localIdentifier;
-					authReq.IsAuthenticated = true;
-				} else {
-					if (authReq.LocalIdentifier == localIdentifier) {
-						authReq.IsAuthenticated = true;
-						if (!authReq.IsDelegatedIdentifier) {
-							authReq.ClaimedIdentifier = authReq.LocalIdentifier;
-						}
-					} else {
-						authReq.IsAuthenticated = false;
-					}
-				}
-
-				// TODO: Respond to AX/sreg extension requests here.
-				// We don't want to add these extension responses for anonymous identifiers
-				// because they could leak information about the user's identity.
-			}
-
-			return OpenIdProvider.PrepareResponse(authReq).AsActionResult();
-		}
-
-		private bool IsPpidRequested(IAuthenticationRequest authRequest) {
-			if (authRequest == null) {
-				throw new ArgumentNullException("authRequest");
-			}
-=======
->>>>>>> 340ca34a
-
-			var pape = authRequest.GetExtension<PolicyRequest>();
-			if (pape != null) {
-				if (pape.PreferredPolicies.Contains(AuthenticationPolicies.PrivatePersonalIdentifier)) {
-					return true;
-				}
-			}
-
-			return false;
-		}
-
-		[Authorize]
-		public ActionResult SendAssertion() {
-			IAuthenticationRequest authReq = PendingAuthenticationRequest;
 			PendingAuthenticationRequest = null; // clear session static so we don't do this again
 			if (authReq == null) {
 				throw new InvalidOperationException("There's no pending authentication request!");
 			}
 
+				authReq.LocalIdentifier = anonymousIdentifier;
 			if (authReq.IsDirectedIdentity) {
 				authReq.LocalIdentifier = Models.User.GetClaimedIdentifierForUser(User.Identity.Name);
 			}
