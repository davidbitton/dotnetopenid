--- conflicted
+++ resolved
@@ -51,26 +51,6 @@
 		<add key="googleConsumerSecret" value="5Yv1TfKm1551QrXZ9GpqepeD"/>
 	</appSettings>
 
-<<<<<<< HEAD
-	<!-- The uri section is necessary to turn on .NET 3.5 support for IDN (international domain names),
-	     which is necessary for OpenID urls with unicode characters in the domain/host name. -->
-	<uri>
-		<idn enabled="All" />
-		<iriParsing enabled="true" />
-	</uri>
-
-	<system.net>
-		<!--<defaultProxy enabled="true" />-->
-		<settings>
-			<!-- This setting causes .NET to check certificate revocation lists (CRL) 
-			     before trusting HTTPS certificates.  But this setting tends to not 
-			     be allowed in shared hosting environments. -->
-			<!--<servicePointManager checkCertificateRevocationList="true"/>-->
-		</settings>
-	</system.net>
-
-=======
->>>>>>> 9e430539
 	<system.web>
 		<!--<sessionState cookieless="true" />-->
 		<compilation debug="true"/>
