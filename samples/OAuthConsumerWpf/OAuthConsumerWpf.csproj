﻿<?xml version="1.0" encoding="utf-8"?>
<Project ToolsVersion="3.5" DefaultTargets="Build" xmlns="http://schemas.microsoft.com/developer/msbuild/2003">
  <PropertyGroup>
    <Configuration Condition=" '$(Configuration)' == '' ">Debug</Configuration>
    <Platform Condition=" '$(Platform)' == '' ">AnyCPU</Platform>
    <ProductVersion>9.0.30729</ProductVersion>
    <SchemaVersion>2.0</SchemaVersion>
    <ProjectGuid>{6EC36418-DBC5-4AD1-A402-413604AA7A08}</ProjectGuid>
    <OutputType>WinExe</OutputType>
    <AppDesignerFolder>Properties</AppDesignerFolder>
    <RootNamespace>DotNetOpenAuth.Samples.OAuthConsumerWpf</RootNamespace>
    <AssemblyName>OAuthConsumerWpf</AssemblyName>
    <TargetFrameworkVersion>v3.5</TargetFrameworkVersion>
    <FileAlignment>512</FileAlignment>
    <ProjectTypeGuids>{60dc8134-eba5-43b8-bcc9-bb4bc16c2548};{FAE04EC0-301F-11D3-BF4B-00C04F79EFBC}</ProjectTypeGuids>
    <WarningLevel>4</WarningLevel>
  </PropertyGroup>
  <PropertyGroup Condition=" '$(Configuration)|$(Platform)' == 'Debug|AnyCPU' ">
    <DebugSymbols>true</DebugSymbols>
    <DebugType>full</DebugType>
    <Optimize>false</Optimize>
    <OutputPath>bin\Debug\</OutputPath>
    <DefineConstants>DEBUG;TRACE</DefineConstants>
    <ErrorReport>prompt</ErrorReport>
    <WarningLevel>4</WarningLevel>
  </PropertyGroup>
  <PropertyGroup Condition=" '$(Configuration)|$(Platform)' == 'Release|AnyCPU' ">
    <DebugType>pdbonly</DebugType>
    <Optimize>true</Optimize>
    <OutputPath>bin\Release\</OutputPath>
    <DefineConstants>TRACE</DefineConstants>
    <ErrorReport>prompt</ErrorReport>
    <WarningLevel>4</WarningLevel>
  </PropertyGroup>
  <PropertyGroup Condition=" '$(Configuration)|$(Platform)' == 'CodeAnalysis|AnyCPU' ">
    <DebugSymbols>true</DebugSymbols>
    <OutputPath>bin\CodeAnalysis\</OutputPath>
    <DefineConstants>DEBUG;TRACE</DefineConstants>
    <DebugType>full</DebugType>
    <PlatformTarget>AnyCPU</PlatformTarget>
    <CodeAnalysisUseTypeNameInSuppression>true</CodeAnalysisUseTypeNameInSuppression>
    <CodeAnalysisModuleSuppressionsFile>GlobalSuppressions.cs</CodeAnalysisModuleSuppressionsFile>
    <ErrorReport>prompt</ErrorReport>
  </PropertyGroup>
  <ItemGroup>
<<<<<<< HEAD
=======
    <Reference Include="log4net, Version=1.2.10.0, Culture=neutral, PublicKeyToken=1b44e1d426115821, processorArchitecture=MSIL">
      <SpecificVersion>False</SpecificVersion>
      <HintPath>..\..\lib\log4net.dll</HintPath>
    </Reference>
>>>>>>> 3588b38f
    <Reference Include="Microsoft.Contracts, Version=1.0.0.0, Culture=neutral, PublicKeyToken=736440c9b414ea16, processorArchitecture=MSIL">
      <SpecificVersion>False</SpecificVersion>
      <HintPath>..\..\lib\Microsoft.Contracts.dll</HintPath>
    </Reference>
    <Reference Include="System" />
    <Reference Include="System.configuration" />
    <Reference Include="System.Core">
      <RequiredTargetFramework>3.5</RequiredTargetFramework>
    </Reference>
    <Reference Include="System.Web" />
    <Reference Include="System.Xml.Linq">
      <RequiredTargetFramework>3.5</RequiredTargetFramework>
    </Reference>
    <Reference Include="System.Data.DataSetExtensions">
      <RequiredTargetFramework>3.5</RequiredTargetFramework>
    </Reference>
    <Reference Include="System.Data" />
    <Reference Include="System.Xml" />
    <Reference Include="WindowsBase" />
    <Reference Include="PresentationCore" />
    <Reference Include="PresentationFramework" />
  </ItemGroup>
  <ItemGroup>
    <ApplicationDefinition Include="App.xaml">
      <Generator>MSBuild:Compile</Generator>
      <SubType>Designer</SubType>
    </ApplicationDefinition>
    <Page Include="MainWindow.xaml">
      <Generator>MSBuild:Compile</Generator>
      <SubType>Designer</SubType>
    </Page>
    <Compile Include="App.xaml.cs">
      <DependentUpon>App.xaml</DependentUpon>
      <SubType>Code</SubType>
    </Compile>
    <Compile Include="MainWindow.xaml.cs">
      <DependentUpon>MainWindow.xaml</DependentUpon>
      <SubType>Code</SubType>
    </Compile>
  </ItemGroup>
  <ItemGroup>
    <Compile Include="InMemoryTokenManager.cs" />
    <Compile Include="Properties\AssemblyInfo.cs">
      <SubType>Code</SubType>
    </Compile>
    <Compile Include="Properties\Resources.Designer.cs">
      <AutoGen>True</AutoGen>
      <DesignTime>True</DesignTime>
      <DependentUpon>Resources.resx</DependentUpon>
    </Compile>
    <Compile Include="Properties\Settings.Designer.cs">
      <AutoGen>True</AutoGen>
      <DependentUpon>Settings.settings</DependentUpon>
      <DesignTimeSharedInput>True</DesignTimeSharedInput>
    </Compile>
    <EmbeddedResource Include="Properties\Resources.resx">
      <Generator>ResXFileCodeGenerator</Generator>
      <LastGenOutput>Resources.Designer.cs</LastGenOutput>
    </EmbeddedResource>
    <None Include="App.config" />
    <None Include="Properties\Settings.settings">
      <Generator>SettingsSingleFileGenerator</Generator>
      <LastGenOutput>Settings.Designer.cs</LastGenOutput>
    </None>
    <AppDesigner Include="Properties\" />
  </ItemGroup>
  <ItemGroup>
    <ProjectReference Include="..\..\src\DotNetOpenAuth\DotNetOpenAuth.csproj">
      <Project>{3191B653-F76D-4C1A-9A5A-347BC3AAAAB7}</Project>
      <Name>DotNetOpenAuth</Name>
    </ProjectReference>
    <ProjectReference Include="..\DotNetOpenAuth.ApplicationBlock\DotNetOpenAuth.ApplicationBlock.csproj">
      <Project>{AA78D112-D889-414B-A7D4-467B34C7B663}</Project>
      <Name>DotNetOpenAuth.ApplicationBlock</Name>
    </ProjectReference>
  </ItemGroup>
  <Import Project="$(MSBuildToolsPath)\Microsoft.CSharp.targets" />
  <!-- To modify your build process, add your task inside one of the targets below and uncomment it. 
       Other similar extension points exist, see Microsoft.Common.targets.
  <Target Name="BeforeBuild">
  </Target>
  <Target Name="AfterBuild">
  </Target>
  -->
</Project><|MERGE_RESOLUTION|>--- conflicted
+++ resolved
@@ -43,13 +43,10 @@
     <ErrorReport>prompt</ErrorReport>
   </PropertyGroup>
   <ItemGroup>
-<<<<<<< HEAD
-=======
     <Reference Include="log4net, Version=1.2.10.0, Culture=neutral, PublicKeyToken=1b44e1d426115821, processorArchitecture=MSIL">
       <SpecificVersion>False</SpecificVersion>
       <HintPath>..\..\lib\log4net.dll</HintPath>
     </Reference>
->>>>>>> 3588b38f
     <Reference Include="Microsoft.Contracts, Version=1.0.0.0, Culture=neutral, PublicKeyToken=736440c9b414ea16, processorArchitecture=MSIL">
       <SpecificVersion>False</SpecificVersion>
       <HintPath>..\..\lib\Microsoft.Contracts.dll</HintPath>
