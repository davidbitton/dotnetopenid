--- conflicted
+++ resolved
@@ -112,10 +112,6 @@
 		/// <param name="transaction">The transaction to use, if any.</param>
 		/// <param name="command">The command to execute.</param>
 		/// <returns>The result of executing the command.</returns>
-<<<<<<< HEAD
-		public static int ExecuteCommand(this ObjectContext objectContext, string command) {
-			DbConnection connection = ((EntityConnection)objectContext.Connection).StoreConnection;
-=======
 		public static int ExecuteCommand(this ObjectContext objectContext, EntityTransaction transaction, string command) {
 			if (objectContext == null) {
 				throw new ArgumentNullException("objectContext");
@@ -125,7 +121,6 @@
 			}
 
 			DbConnection connection = (EntityConnection)objectContext.Connection;
->>>>>>> 187459a7
 			bool opening = connection.State == ConnectionState.Closed;
 			if (opening) {
 				connection.Open();
